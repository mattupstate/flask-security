# -*- coding: utf-8 -*-
"""
    utils
    ~~~~~

    Test utils
"""

from flask import Response as BaseResponse
from flask import json

from flask_security import Security
from flask_security.utils import encrypt_password

_missing = object


def authenticate(
        client,
        email="matt@lp.com",
        password="password",
        endpoint=None,
        **kwargs):
    data = dict(email=email, password=password, remember='y')
    return client.post(endpoint or '/login', data=data, **kwargs)


def json_authenticate(
        client,
        email="matt@lp.com",
        password="password",
        endpoint=None):
    data = '{"email": "%s", "password": "%s"}' % (email, password)
    return client.post(
        endpoint or '/login',
        content_type="application/json",
        data=data)


def logout(client, endpoint=None, **kwargs):
    return client.get(endpoint or '/logout', **kwargs)


def create_roles(ds):
    for role in ('admin', 'editor', 'author'):
        ds.create_role(name=role)
    ds.commit()


def create_users(ds, count=None):
<<<<<<< HEAD
    users = [('matt@lp.com', 'matt', 'password', ['admin'], True),
             ('joe@lp.com', 'joe', 'password', ['editor'], True),
             ('dave@lp.com', 'dave', 'password', ['admin', 'editor'], True),
             ('jill@lp.com', 'jill', 'password', ['author'], True),
             ('tiya@lp.com', 'tiya', 'password', [], False),
             ('gene@lp.com', 'gene', 'password', [], True),
             ('jess@lp.com', 'jess', None, [], True)]
=======
    users = [('matt@lp.com', 'matt', 'password', ['admin'], True, None, None),
             ('joe@lp.com', 'joe', 'password', ['editor'], True, None, None),
             ('dave@lp.com', 'dave', 'password', ['admin', 'editor'], True, None, None),
             ('jill@lp.com', 'jill', 'password', ['author'], True, None, None),
             ('tiya@lp.com', 'tiya', 'password', [], False, None, None),
             ('jess@lp.com', 'jess', None, [], True, None, None),
             ('gal@lp.com', 'gal', 'password', ['admin'], True, 'sms', u'RCTE75AP2GWLZIFR'),
             ('gal2@lp.com', 'gal2', 'password', ['admin'], True, 'google_authenticator',
              u'RCTE75AP2GWLZIFR'),
             ('gal3@lp.com', 'gal3', 'password', ['admin'], True, 'mail', u'RCTE75AP2GWLZIFR')]
>>>>>>> bacbaf18
    count = count or len(users)

    for u in users[:count]:
        pw = u[2]
        if pw is not None:
            pw = encrypt_password(pw)
        roles = [ds.find_or_create_role(rn) for rn in u[3]]
        ds.commit()
<<<<<<< HEAD
        user = ds.create_user(
            email=u[0],
            username=u[1],
            password=pw,
            active=u[4])
=======
        user = ds.create_user(email=u[0], username=u[1], password=pw, active=u[4],
                              two_factor_primary_method=u[5], totp_secret=u[6])
>>>>>>> bacbaf18
        ds.commit()
        for role in roles:
            ds.add_role_to_user(user, role)
        ds.commit()


def populate_data(app, user_count=None):
    ds = app.security.datastore
    with app.app_context():
        create_roles(ds)
        create_users(ds, user_count)


class Response(BaseResponse):  # pragma: no cover

    @property
    def jdata(self):
        rv = getattr(self, '_cached_jdata', _missing)
        if rv is not _missing:
            return rv
        try:
            self._cached_jdata = json.loads(self.data)
        except ValueError:
            raise Exception('Invalid JSON response')
        return self._cached_jdata


def init_app_with_options(app, datastore, **options):
    security_args = options.pop('security_args', {})
    app.config.update(**options)
    app.security = Security(app, datastore=datastore, **security_args)
    populate_data(app)<|MERGE_RESOLUTION|>--- conflicted
+++ resolved
@@ -48,26 +48,17 @@
 
 
 def create_users(ds, count=None):
-<<<<<<< HEAD
-    users = [('matt@lp.com', 'matt', 'password', ['admin'], True),
-             ('joe@lp.com', 'joe', 'password', ['editor'], True),
-             ('dave@lp.com', 'dave', 'password', ['admin', 'editor'], True),
-             ('jill@lp.com', 'jill', 'password', ['author'], True),
-             ('tiya@lp.com', 'tiya', 'password', [], False),
-             ('gene@lp.com', 'gene', 'password', [], True),
-             ('jess@lp.com', 'jess', None, [], True)]
-=======
     users = [('matt@lp.com', 'matt', 'password', ['admin'], True, None, None),
              ('joe@lp.com', 'joe', 'password', ['editor'], True, None, None),
              ('dave@lp.com', 'dave', 'password', ['admin', 'editor'], True, None, None),
              ('jill@lp.com', 'jill', 'password', ['author'], True, None, None),
              ('tiya@lp.com', 'tiya', 'password', [], False, None, None),
+             ('gene@lp.com', 'gene', 'password', [], True),
              ('jess@lp.com', 'jess', None, [], True, None, None),
              ('gal@lp.com', 'gal', 'password', ['admin'], True, 'sms', u'RCTE75AP2GWLZIFR'),
              ('gal2@lp.com', 'gal2', 'password', ['admin'], True, 'google_authenticator',
               u'RCTE75AP2GWLZIFR'),
              ('gal3@lp.com', 'gal3', 'password', ['admin'], True, 'mail', u'RCTE75AP2GWLZIFR')]
->>>>>>> bacbaf18
     count = count or len(users)
 
     for u in users[:count]:
@@ -76,16 +67,13 @@
             pw = encrypt_password(pw)
         roles = [ds.find_or_create_role(rn) for rn in u[3]]
         ds.commit()
-<<<<<<< HEAD
         user = ds.create_user(
             email=u[0],
             username=u[1],
             password=pw,
-            active=u[4])
-=======
-        user = ds.create_user(email=u[0], username=u[1], password=pw, active=u[4],
-                              two_factor_primary_method=u[5], totp_secret=u[6])
->>>>>>> bacbaf18
+            active=u[4],
+            two_factor_primary_method=u[5],
+            totp_secret=u[6])
         ds.commit()
         for role in roles:
             ds.add_role_to_user(user, role)
