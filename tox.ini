[tox]
<<<<<<< HEAD
envlist = py27, py33
=======
envlist = py26, py27, py33, pypy
>>>>>>> 8e8d581f

[testenv]
deps =
    nose
    simplejson
    Flask-SQLAlchemy
    Flask-MongoEngine
    Flask-Peewee
<<<<<<< HEAD
    flask-bcrypt
=======
    bcrypt
>>>>>>> 8e8d581f

commands = nosetests -xs []<|MERGE_RESOLUTION|>--- conflicted
+++ resolved
@@ -1,9 +1,5 @@
 [tox]
-<<<<<<< HEAD
-envlist = py27, py33
-=======
 envlist = py26, py27, py33, pypy
->>>>>>> 8e8d581f
 
 [testenv]
 deps =
@@ -12,10 +8,6 @@
     Flask-SQLAlchemy
     Flask-MongoEngine
     Flask-Peewee
-<<<<<<< HEAD
-    flask-bcrypt
-=======
     bcrypt
->>>>>>> 8e8d581f
 
 commands = nosetests -xs []