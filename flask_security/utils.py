# -*- coding: utf-8 -*-
"""
    flask_security.utils
    ~~~~~~~~~~~~~~~~~~~~

    Flask-Security utils module

    :copyright: (c) 2012 by Matt Wright.
    :license: MIT, see LICENSE for more details.
"""

import base64
import hashlib
import hmac
import sys
import warnings
from contextlib import contextmanager
<<<<<<< HEAD
from datetime import datetime, timedelta
from fnmatch import fnmatch
=======
from datetime import timedelta
>>>>>>> 68a556c3

from flask import current_app, flash, request, session, url_for
from flask_login import login_user as _login_user
from flask_login import logout_user as _logout_user
from flask_mail import Message
from flask_principal import AnonymousIdentity, Identity, identity_changed
from itsdangerous import BadSignature, SignatureExpired
from werkzeug.local import LocalProxy

from .signals import login_instructions_sent, \
    reset_password_instructions_sent, user_registered

try:
    from urlparse import urlsplit
except ImportError:  # pragma: no cover
    from urllib.parse import urlsplit


# Convenient references
_security = LocalProxy(lambda: current_app.extensions['security'])

_datastore = LocalProxy(lambda: _security.datastore)

_pwd_context = LocalProxy(lambda: _security.pwd_context)

_hashing_context = LocalProxy(lambda: _security.hashing_context)

localize_callback = LocalProxy(lambda: _security.i18n_domain.gettext)

PY3 = sys.version_info[0] == 3

if PY3:  # pragma: no cover
    string_types = str,  # pragma: no flakes
    text_type = str  # pragma: no flakes
else:  # pragma: no cover
    string_types = basestring,  # pragma: no flakes
    text_type = unicode  # pragma: no flakes


def _(translate):
    """Identity function to mark strings for translation."""
    return translate


def login_user(user, remember=None):
    """Perform the login routine.

    If SECURITY_TRACKABLE is used, make sure you commit changes after this
    request (i.e. ``app.security.datastore.commit()``).

    :param user: The user to login
    :param remember: Flag specifying if the remember cookie should be set.
                     Defaults to ``False``
    """

    if remember is None:
        remember = config_value('DEFAULT_REMEMBER_ME')

    if not _login_user(user, remember):  # pragma: no cover
        return False

    if _security.trackable:
        remote_addr = request.remote_addr or None  # make sure it is None

        old_current_login, new_current_login = (
            user.current_login_at, _security.datetime_factory()
        )
        old_current_ip, new_current_ip = user.current_login_ip, remote_addr

        user.last_login_at = old_current_login or new_current_login
        user.current_login_at = new_current_login
        user.last_login_ip = old_current_ip
        user.current_login_ip = new_current_ip
        user.login_count = user.login_count + 1 if user.login_count else 1

        _datastore.put(user)

    identity_changed.send(current_app._get_current_object(),
                          identity=Identity(user.id))
    return True


def logout_user():
    """Logs out the current.

    This will also clean up the remember me cookie if it exists.
    """

    for key in ('identity.name', 'identity.auth_type'):
        session.pop(key, None)
    identity_changed.send(current_app._get_current_object(),
                          identity=AnonymousIdentity())
    _logout_user()


def get_hmac(password):
    """Returns a Base64 encoded HMAC+SHA512 of the password signed with
    the salt specified by ``SECURITY_PASSWORD_SALT``.

    :param password: The password to sign
    """
    salt = _security.password_salt

    if salt is None:
        raise RuntimeError(
            'The configuration value `SECURITY_PASSWORD_SALT` must '
            'not be None when the value of `SECURITY_PASSWORD_HASH` is '
            'set to "%s"' % _security.password_hash)

    h = hmac.new(encode_string(salt), encode_string(password), hashlib.sha512)
    return base64.b64encode(h.digest())


def verify_password(password, password_hash):
    """Returns ``True`` if the password matches the supplied hash.

    :param password: A plaintext password to verify
    :param password_hash: The expected hash value of the password
                          (usually from your database)
    """
    if use_double_hash(password_hash):
        password = get_hmac(password)

    return _pwd_context.verify(password, password_hash)


def verify_and_update_password(password, user):
    """Returns ``True`` if the password is valid for the specified user.

    Additionally, the hashed password in the database is updated if the
    hashing algorithm happens to have changed.

    :param password: A plaintext password to verify
    :param user: The user to verify against
    """
    if use_double_hash(user.password):
        verified = _pwd_context.verify(get_hmac(password), user.password)
    else:
        # Try with original password.
        verified = _pwd_context.verify(password, user.password)

    if verified and _pwd_context.needs_update(user.password):
        user.password = hash_password(password)
        _datastore.put(user)
    return verified


def encrypt_password(password):
    """Encrypt the specified plaintext password.

    It uses the configured encryption options.

    .. deprecated:: 2.0.2
       Use :func:`hash_password` instead.

    :param password: The plaintext password to encrypt
    """
    warnings.warn(
        'Please use hash_password instead of encrypt_password.',
        DeprecationWarning
    )
    return hash_password(password)


def hash_password(password):
    """Hash the specified plaintext password.

    It uses the configured hashing options.

    .. versionadded:: 2.0.2

    :param password: The plaintext password to hash
    """
    if use_double_hash():
        password = get_hmac(password).decode('ascii')

    return _pwd_context.hash(
        password,
        **config_value('PASSWORD_HASH_OPTIONS', default={}).get(
            _security.password_hash, {})
    )


def encode_string(string):
    """Encodes a string to bytes, if it isn't already.

    :param string: The string to encode"""

    if isinstance(string, text_type):
        string = string.encode('utf-8')
    return string


def hash_data(data):
    return _hashing_context.hash(encode_string(data))


def verify_hash(hashed_data, compare_data):
    return _hashing_context.verify(encode_string(compare_data), hashed_data)


def do_flash(message, category=None):
    """Flash a message depending on if the `FLASH_MESSAGES` configuration
    value is set.

    :param message: The flash message
    :param category: The flash message category
    """
    if config_value('FLASH_MESSAGES'):
        flash(message, category)


def get_url(endpoint_or_url):
    """Returns a URL if a valid endpoint is found. Otherwise, returns the
    provided value.

    :param endpoint_or_url: The endpoint name or URL to default to
    """
    try:
        return url_for(endpoint_or_url)
    except:
        return endpoint_or_url


def slash_url_suffix(url, suffix):
    """Adds a slash either to the beginning or the end of a suffix
    (which is to be appended to a URL), depending on whether or not
    the URL ends with a slash."""

    return url.endswith('/') and ('%s/' % suffix) or ('/%s' % suffix)


def get_security_endpoint_name(endpoint):
    return '%s.%s' % (_security.blueprint_name, endpoint)


def url_for_security(endpoint, **values):
    """Return a URL for the security blueprint

    :param endpoint: the endpoint of the URL (name of the function)
    :param values: the variable arguments of the URL rule
    :param _external: if set to `True`, an absolute URL is generated. Server
      address can be changed via `SERVER_NAME` configuration variable which
      defaults to `localhost`.
    :param _anchor: if provided this is added as anchor to the URL.
    :param _method: if provided this explicitly specifies an HTTP method.
    """
    endpoint = get_security_endpoint_name(endpoint)
    return url_for(endpoint, **values)


def validate_redirect_url(url):
    if url is None or url.strip() == '':
        return False
    url_next = urlsplit(url)
    url_base = urlsplit(request.host_url)
<<<<<<< HEAD
    allow_domain = config_value('POST_LOGIN_ALLOW_REDIRECT_DOMAIN') or url_base.netloc
    if url_next.netloc or url_next.scheme:
        if not fnmatch(url_next.netloc, allow_domain):
            return False
=======
    if (url_next.netloc or url_next.scheme) and \
            url_next.netloc != url_base.netloc:
        return False
>>>>>>> 68a556c3
    return True


def get_post_action_redirect(config_key, declared=None):
    urls = [
        get_url(request.args.get('next')),
        get_url(request.form.get('next')),
        find_redirect(config_key)
    ]
    if declared:
        urls.insert(0, declared)
    for url in urls:
        if validate_redirect_url(url):
            return url


def get_post_login_redirect(declared=None):
    return get_post_action_redirect('SECURITY_POST_LOGIN_VIEW', declared)


def get_post_register_redirect(declared=None):
    return get_post_action_redirect('SECURITY_POST_REGISTER_VIEW', declared)


def get_post_logout_redirect(declared=None):
    return get_post_action_redirect('SECURITY_POST_LOGOUT_VIEW', declared)


def find_redirect(key):
    """Returns the URL to redirect to after a user logs in successfully.

    :param key: The session or application configuration key to search for
    """
    rv = (get_url(session.pop(key.lower(), None)) or
          get_url(current_app.config[key.upper()] or None) or '/')
    return rv


def get_config(app):
    """Conveniently get the security configuration for the specified
    application without the annoying 'SECURITY_' prefix.

    :param app: The application to inspect
    """
    items = app.config.items()
    prefix = 'SECURITY_'

    def strip_prefix(tup):
        return (tup[0].replace('SECURITY_', ''), tup[1])

    return dict([strip_prefix(i) for i in items if i[0].startswith(prefix)])


def get_message(key, **kwargs):
    rv = config_value('MSG_' + key)
    return localize_callback(rv[0], **kwargs), rv[1]


def config_value(key, app=None, default=None):
    """Get a Flask-Security configuration value.

    :param key: The configuration key without the prefix `SECURITY_`
    :param app: An optional specific application to inspect. Defaults to
                Flask's `current_app`
    :param default: An optional default value if the value is not set
    """
    app = app or current_app
    return get_config(app).get(key.upper(), default)


def get_max_age(key, app=None):
    td = get_within_delta(key + '_WITHIN', app)
    return td.seconds + td.days * 24 * 3600


def get_within_delta(key, app=None):
    """Get a timedelta object from the application configuration following
    the internal convention of::

        <Amount of Units> <Type of Units>

    Examples of valid config values::

        5 days
        10 minutes

    :param key: The config value key without the 'SECURITY_' prefix
    :param app: Optional application to inspect. Defaults to Flask's
                `current_app`
    """
    txt = config_value(key, app=app)
    values = txt.split()
    return timedelta(**{values[1]: int(values[0])})


def send_mail(subject, recipient, template, **context):
    """Send an email via the Flask-Mail extension.

    :param subject: Email subject
    :param recipient: Email recipient
    :param template: The name of the email template
    :param context: The context to render the template with
    """

    context.setdefault('security', _security)
    context.update(_security._run_ctx_processor('mail'))

    sender = _security.email_sender
    if isinstance(sender, LocalProxy):
        sender = sender._get_current_object()

    msg = Message(subject,
                  sender=sender,
                  recipients=[recipient])

    ctx = ('security/email', template)
    if config_value('EMAIL_PLAINTEXT'):
        msg.body = _security.render_template('%s/%s.txt' % ctx, **context)
    if config_value('EMAIL_HTML'):
        msg.html = _security.render_template('%s/%s.html' % ctx, **context)

    if _security._send_mail_task:
        _security._send_mail_task(msg)
        return

    mail = current_app.extensions.get('mail')
    mail.send(msg)


def get_token_status(token, serializer, max_age=None, return_data=False):
    """Get the status of a token.

    :param token: The token to check
    :param serializer: The name of the seriailzer. Can be one of the
                       following: ``confirm``, ``login``, ``reset``
    :param max_age: The name of the max age config option. Can be on of
                    the following: ``CONFIRM_EMAIL``, ``LOGIN``,
                    ``RESET_PASSWORD``
    """
    serializer = getattr(_security, serializer + '_serializer')
    max_age = get_max_age(max_age)
    user, data = None, None
    expired, invalid = False, False

    try:
        data = serializer.loads(token, max_age=max_age)
    except SignatureExpired:
        d, data = serializer.loads_unsafe(token)
        expired = True
    except (BadSignature, TypeError, ValueError):
        invalid = True

    if data:
        user = _datastore.find_user(id=data[0])

    expired = expired and (user is not None)

    if return_data:
        return expired, invalid, user, data
    else:
        return expired, invalid, user


def get_identity_attributes(app=None):
    app = app or current_app
    attrs = app.config['SECURITY_USER_IDENTITY_ATTRIBUTES']
    try:
        attrs = [f.strip() for f in attrs.split(',')]
    except AttributeError:
        pass
    return attrs


def use_double_hash(password_hash=None):
    """Return a bool indicating whether a password should be hashed twice."""
    # Default to plaintext for backward compatibility with
    # SECURITY_PASSWORD_SINGLE_HASH = False
    single_hash = config_value('PASSWORD_SINGLE_HASH') or {'plaintext'}

    if password_hash is None:
        scheme = _security.password_hash
    else:
        scheme = _pwd_context.identify(password_hash)

    return not (single_hash is True or scheme in single_hash)


@contextmanager
def capture_passwordless_login_requests():
    login_requests = []

    def _on(app, **data):
        login_requests.append(data)

    login_instructions_sent.connect(_on)

    try:
        yield login_requests
    finally:
        login_instructions_sent.disconnect(_on)


@contextmanager
def capture_registrations():
    """Testing utility for capturing registrations.

    :param confirmation_sent_at: An optional datetime object to set the
                                 user's `confirmation_sent_at` to
    """
    registrations = []

    def _on(app, **data):
        registrations.append(data)

    user_registered.connect(_on)

    try:
        yield registrations
    finally:
        user_registered.disconnect(_on)


@contextmanager
def capture_reset_password_requests(reset_password_sent_at=None):
    """Testing utility for capturing password reset requests.

    :param reset_password_sent_at: An optional datetime object to set the
                                   user's `reset_password_sent_at` to
    """
    reset_requests = []

    def _on(app, **data):
        reset_requests.append(data)

    reset_password_instructions_sent.connect(_on)

    try:
        yield reset_requests
    finally:
        reset_password_instructions_sent.disconnect(_on)<|MERGE_RESOLUTION|>--- conflicted
+++ resolved
@@ -15,12 +15,8 @@
 import sys
 import warnings
 from contextlib import contextmanager
-<<<<<<< HEAD
 from datetime import datetime, timedelta
 from fnmatch import fnmatch
-=======
-from datetime import timedelta
->>>>>>> 68a556c3
 
 from flask import current_app, flash, request, session, url_for
 from flask_login import login_user as _login_user
@@ -277,16 +273,10 @@
         return False
     url_next = urlsplit(url)
     url_base = urlsplit(request.host_url)
-<<<<<<< HEAD
     allow_domain = config_value('POST_LOGIN_ALLOW_REDIRECT_DOMAIN') or url_base.netloc
     if url_next.netloc or url_next.scheme:
         if not fnmatch(url_next.netloc, allow_domain):
             return False
-=======
-    if (url_next.netloc or url_next.scheme) and \
-            url_next.netloc != url_base.netloc:
-        return False
->>>>>>> 68a556c3
     return True
 
 
