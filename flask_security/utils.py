--- conflicted
+++ resolved
@@ -143,12 +143,7 @@
 
 
 def md5(data):
-<<<<<<< HEAD
-    d = data.encode('utf-8')
-    return hashlib.md5(d).hexdigest()
-=======
     return hashlib.md5(data.encode('ascii')).hexdigest()
->>>>>>> 8e8d581f
 
 
 def do_flash(message, category=None):
