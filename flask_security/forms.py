# -*- coding: utf-8 -*-
"""
    flask.ext.security.forms
    ~~~~~~~~~~~~~~~~~~~~~~~~

    Flask-Security forms module

    :copyright: (c) 2012 by Matt Wright.
    :license: MIT, see LICENSE for more details.
"""

import inspect
<<<<<<< HEAD
from ._compat import PY2
if not PY2:
    import urllib.parse as urlparse
else:
    import urlparse
import flask_wtf as wtf

from flask import request, current_app, get_template_attribute
=======

from flask import request, current_app, flash
>>>>>>> 546680a9
from flask_wtf import Form as BaseForm
from wtforms import TextField, PasswordField, validators, \
    SubmitField, HiddenField, BooleanField, ValidationError, Field
from flask_login import current_user
from werkzeug.local import LocalProxy

from .confirmable import requires_confirmation
from .utils import verify_and_update_password, get_message, config_value, validate_redirect_url

# Convenient reference
_datastore = LocalProxy(lambda: current_app.extensions['security'].datastore)

_default_field_labels = {
    'email': 'Email Address',
    'password': 'Password',
    'remember_me': 'Remember Me',
    'login': 'Login',
    'retype_password': 'Retype Password',
    'register': 'Register',
    'send_confirmation': 'Resend Confirmation Instructions',
    'recover_password': 'Recover Password',
    'reset_password': 'Reset Password',
    'retype_password': 'Retype Password',
    'new_password': 'New Password',
    'change_password': 'Change Password',
    'send_login_link': 'Send Login Link'
}


class ValidatorMixin(object):
    def __call__(self, form, field):
        if self.message and self.message.isupper():
            self.message = get_message(self.message)[0]
        return super(ValidatorMixin, self).__call__(form, field)


class EqualTo(ValidatorMixin, validators.EqualTo):
    pass


class Required(ValidatorMixin, validators.Required):
    pass


class Email(ValidatorMixin, validators.Email):
    pass


class Length(ValidatorMixin, validators.Length):
    pass


email_required = Required(message='EMAIL_NOT_PROVIDED')
email_validator = Email(message='INVALID_EMAIL_ADDRESS')
password_required = Required(message='PASSWORD_NOT_PROVIDED')
password_length = Length(min=6, max=128, message='PASSWORD_INVALID_LENGTH')


def get_form_field_label(key):
    return _default_field_labels.get(key, '')


def unique_user_email(form, field):
    if _datastore.find_user(email=field.data) is not None:
        msg = get_message('EMAIL_ALREADY_ASSOCIATED', email=field.data)[0]
        raise ValidationError(msg)


def valid_user_email(form, field):
    form.user = _datastore.find_user(email=field.data)
    if form.user is None:
        raise ValidationError(get_message('USER_DOES_NOT_EXIST')[0])


class SecurityForm(BaseForm):
    def __init__(self, *args, **kwargs):
        if current_app.testing:
            self.TIME_LIMIT = None
        super(SecurityForm, self).__init__(*args, **kwargs)

    def update(self, ctx):
        [setattr(self, k, v) for k,v in ctx.items()]

    @classmethod
    def _ctx_tag(cls):
        return ''.join('_'+x.lower() if x.isupper() else x for x in cls.__name__[:-4]).strip('_')

    @property
    def _macro_renderable(self):
        return get_template_attribute(self.mtemplate, self.mname)

    def macro_render(self, ctx):
        self.update(ctx)
        return self._macro_renderable(self)


class EmailFormMixin():
    email = TextField(
        get_form_field_label('email'),
        validators=[email_required, email_validator])


class UserEmailFormMixin():
    user = None
    email = TextField(
        get_form_field_label('email'),
        validators=[email_required, email_validator, valid_user_email])


class UniqueEmailFormMixin():
    email = TextField(
        get_form_field_label('email'),
        validators=[email_required, email_validator, unique_user_email])


class PasswordFormMixin():
    password = PasswordField(
        get_form_field_label('password'), validators=[password_required])


class NewPasswordFormMixin():
    password = PasswordField(
        get_form_field_label('password'),
        validators=[password_required, password_length])


class PasswordConfirmFormMixin():
    password_confirm = PasswordField(
        get_form_field_label('retype_password'),
        validators=[EqualTo('password', message='RETYPE_PASSWORD_MISMATCH')])


class NextFormMixin():
    next = HiddenField()

    def validate_next(self, field):
        if field.data and not validate_redirect_url(field.data):
            field.data = ''
            flash(*get_message('INVALID_REDIRECT'))
            raise ValidationError(get_message('INVALID_REDIRECT')[0])


class RegisterFormMixin(SecurityForm):
    mname='register_macro'
    mtemplate='security/macros/_register.html'

    submit = SubmitField(get_form_field_label('register'))

    def to_dict(form):
        def is_field_and_user_attr(member):
            return isinstance(member, Field) and \
                hasattr(_datastore.user_model, member.name)

        fields = inspect.getmembers(form, is_field_and_user_attr)
        return dict((key, value.data) for key, value in fields)


class SendConfirmationForm(UserEmailFormMixin, SecurityForm):
    """The default send confirmation form"""

    mname='send_confirmation_macro'
    mtemplate='security/macros/_send_confirmation.html'

    submit = SubmitField(get_form_field_label('send_confirmation'))

    def __init__(self, *args, **kwargs):
        super(SendConfirmationForm, self).__init__(*args, **kwargs)
        if request.method == 'GET':
            self.email.data = request.args.get('email', None)

    def validate(self):
        if not super(SendConfirmationForm, self).validate():
            return False

        self.user = _datastore.get_user(self.email.data)

        if not self.user:
            self.email.errors.append(get_message('USER_DOES_NOT_EXIST')[0])
            return False

        if self.user.confirmed_at is not None:
            self.email.errors.append(get_message('ALREADY_CONFIRMED')[0])
            return False
        return True


class ForgotPasswordForm(UserEmailFormMixin, SecurityForm):
    """The default forgot password form"""

    mname='forgot_password_macro'
    mtemplate='security/macros/_forgot_password.html'

    submit = SubmitField(get_form_field_label('recover_password'))

    def __init__(self, *args, **kwargs):
        super(ForgotPasswordForm, self).__init__(*args, **kwargs)


class PasswordlessForm(UserEmailFormMixin, SecurityForm):
    """The passwordless login form"""

    mname='passwordless_macro'
    mtemplate='security/macros/_passwordless.html'

    submit = SubmitField(get_form_field_label('send_login_link'))

    def __init__(self, *args, **kwargs):
        super(PasswordlessForm, self).__init__(*args, **kwargs)

    def validate(self):
        if not super(PasswordlessForm, self).validate():
            return False

        self.user = _datastore.get_user(self.email.data)

        if self.user is None:
            self.email.errors.append(get_message('USER_DOES_NOT_EXIST')[0])
            return False

        if not self.user.is_active():
            self.email.errors.append(get_message('DISABLED_ACCOUNT')[0])
            return False
        return True


class LoginForm(NextFormMixin, SecurityForm):
    """The default login form"""

    mname='login_macro'
    mtemplate='security/macros/_login.html'

    email = TextField(get_form_field_label('email'))
    password = PasswordField(get_form_field_label('password'))
    remember = BooleanField(get_form_field_label('remember_me'))
    submit = SubmitField(get_form_field_label('login'))

    def __init__(self, *args, **kwargs):
        super(LoginForm, self).__init__(*args, **kwargs)
        if not self.next.data:
            self.next.data = request.args.get('next', '')
        self.remember.default = config_value('DEFAULT_REMEMBER_ME')

    def validate(self):
        if not super(LoginForm, self).validate():
            return False

        if self.email.data.strip() == '':
            self.email.errors.append(get_message('EMAIL_NOT_PROVIDED')[0])
            return False

        if self.password.data.strip() == '':
            self.password.errors.append(get_message('PASSWORD_NOT_PROVIDED')[0])
            return False

        self.user = _datastore.get_user(self.email.data)

        if self.user is None:
            self.email.errors.append(get_message('USER_DOES_NOT_EXIST')[0])
            return False
        if not self.user.password:
            self.password.errors.append(get_message('PASSWORD_NOT_SET')[0])
            return False
        if not verify_and_update_password(self.password.data, self.user):
            self.password.errors.append(get_message('INVALID_PASSWORD')[0])
            return False
        if requires_confirmation(self.user):
            self.email.errors.append(get_message('CONFIRMATION_REQUIRED')[0])
            return False
        if not self.user.is_active():
            self.email.errors.append(get_message('DISABLED_ACCOUNT')[0])
            return False
        return True


class ConfirmRegisterForm(UniqueEmailFormMixin, NewPasswordFormMixin, RegisterFormMixin, SecurityForm):
    """The default confirm register password form"""

    mname='confirm_register_macro'
    mtemplate='security/macros/_confirm_register.html'

    def __init__(self, *args, **kwargs):
        super(ConfirmRegisterForm, self).__init__(*args, **kwargs)


class RegisterForm(PasswordConfirmFormMixin, ConfirmRegisterForm):
    """The default register password form"""

    mname='register_macro'
    mtemplate='security/macros/_register.html'

    def __init__(self, *args, **kwargs):
        super(RegisterForm, self).__init__(*args, **kwargs)


class ResetPasswordForm(NewPasswordFormMixin, PasswordConfirmFormMixin, SecurityForm):
    """The default reset password form"""

    mname='reset_password_macro'
    mtemplate='security/macros/_reset_password.html'

    submit = SubmitField(get_form_field_label('reset_password'))

    def __init__(self, *args, **kwargs):
        super(ResetPasswordForm, self).__init__(*args, **kwargs)


class ChangePasswordForm(PasswordFormMixin, SecurityForm):
    """The default change password form"""

    mname='change_password_macro'
    mtemplate='security/macros/_change_password.html'

    new_password = PasswordField(
        get_form_field_label('new_password'),
        validators=[password_required, password_length])

    new_password_confirm = PasswordField(
        get_form_field_label('retype_password'),
        validators=[EqualTo('new_password', message='RETYPE_PASSWORD_MISMATCH')])

    submit = SubmitField(get_form_field_label('change_password'))

    def __init__(self, *args, **kwargs):
        super(ChangePasswordForm, self).__init__(*args, **kwargs)

    def validate(self):
        if not super(ChangePasswordForm, self).validate():
            return False

        if not verify_and_update_password(self.password.data, current_user):
            self.password.errors.append(get_message('INVALID_PASSWORD')[0])
            return False
        if self.password.data.strip() == self.new_password.data.strip():
            self.password.errors.append(get_message('PASSWORD_IS_THE_SAME')[0])
            return False
        return True<|MERGE_RESOLUTION|>--- conflicted
+++ resolved
@@ -10,19 +10,15 @@
 """
 
 import inspect
-<<<<<<< HEAD
+
 from ._compat import PY2
 if not PY2:
     import urllib.parse as urlparse
 else:
     import urlparse
+
 import flask_wtf as wtf
-
-from flask import request, current_app, get_template_attribute
-=======
-
-from flask import request, current_app, flash
->>>>>>> 546680a9
+from flask import request, current_app, get_template_attribute, flash
 from flask_wtf import Form as BaseForm
 from wtforms import TextField, PasswordField, validators, \
     SubmitField, HiddenField, BooleanField, ValidationError, Field
