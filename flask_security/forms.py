# -*- coding: utf-8 -*-
"""
    flask_security.forms
    ~~~~~~~~~~~~~~~~~~~~

    Flask-Security forms module

    :copyright: (c) 2012 by Matt Wright.
    :copyright: (c) 2017 by CERN.
    :license: MIT, see LICENSE for more details.
"""

import inspect
import os

<<<<<<< HEAD
from flask import Markup, current_app, flash, request
=======
from flask import request, current_app, flash, session
from flask_wtf import Form as BaseForm
from wtforms import StringField, PasswordField, validators, \
    SubmitField, HiddenField, BooleanField, ValidationError, Field, RadioField
>>>>>>> bacbaf18
from flask_login import current_user
from flask_wtf import FlaskForm as BaseForm
from speaklater import make_lazy_gettext
from wtforms import BooleanField, Field, HiddenField, PasswordField, \
    StringField, SubmitField, ValidationError, validators

from .confirmable import requires_confirmation
<<<<<<< HEAD
from .utils import _, _datastore, config_value, get_message, hash_password, \
    localize_callback, url_for_security, validate_redirect_url, \
    verify_and_update_password
=======
from .utils import verify_and_update_password, get_message, config_value, validate_redirect_url, \
    do_flash
from .twofactor import verify_totp
>>>>>>> bacbaf18

lazy_gettext = make_lazy_gettext(lambda: localize_callback)

_default_field_labels = {
<<<<<<< HEAD
    'email': _('Email Address'),
    'password': _('Password'),
    'remember_me': _('Remember Me'),
    'login': _('Login'),
    'register': _('Register'),
    'send_confirmation': _('Resend Confirmation Instructions'),
    'recover_password': _('Recover Password'),
    'reset_password': _('Reset Password'),
    'retype_password': _('Retype Password'),
    'new_password': _('New Password'),
    'change_password': _('Change Password'),
    'send_login_link': _('Send Login Link')
=======
    'email': 'Email Address',
    'password': 'Password',
    'remember_me': 'Remember Me',
    'login': 'Login',
    'retype_password': 'Retype Password',
    'register': 'Register',
    'send_confirmation': 'Resend Confirmation Instructions',
    'recover_password': 'Recover Password',
    'reset_password': 'Reset Password',
    'retype_password': 'Retype Password',
    'new_password': 'New Password',
    'change_password': 'Change Password',
    'send_login_link': 'Send Login Link',
    'phone': 'Phone Number',
    'change_method': 'Change Method',
    'verify_password': 'Verify Method'
>>>>>>> bacbaf18
}


class ValidatorMixin(object):
    def __call__(self, form, field):
        if self.message and self.message.isupper():
            self.message = get_message(self.message)[0]
        return super(ValidatorMixin, self).__call__(form, field)


class EqualTo(ValidatorMixin, validators.EqualTo):
    pass


class Required(ValidatorMixin, validators.DataRequired):
    pass


class Email(ValidatorMixin, validators.Email):
    pass


class Length(ValidatorMixin, validators.Length):
    pass


email_required = Required(message='EMAIL_NOT_PROVIDED')
email_validator = Email(message='INVALID_EMAIL_ADDRESS')
password_required = Required(message='PASSWORD_NOT_PROVIDED')
password_length = Length(min=6, max=128, message='PASSWORD_INVALID_LENGTH')


def get_form_field_label(key):
    return lazy_gettext(_default_field_labels.get(key, ''))


def unique_user_email(form, field):
    if _datastore.get_user(field.data) is not None:
        msg = get_message('EMAIL_ALREADY_ASSOCIATED', email=field.data)[0]
        raise ValidationError(msg)


def valid_user_email(form, field):
    form.user = _datastore.get_user(field.data)
    if form.user is None:
        raise ValidationError(get_message('USER_DOES_NOT_EXIST')[0])


class Form(BaseForm):
    def __init__(self, *args, **kwargs):
        if current_app.testing:
            self.TIME_LIMIT = None
        super(Form, self).__init__(*args, **kwargs)


class EmailFormMixin():
    email = StringField(
        get_form_field_label('email'),
        validators=[email_required, email_validator])


class UserEmailFormMixin():
    user = None
    email = StringField(
        get_form_field_label('email'),
        validators=[email_required, email_validator, valid_user_email])


class UniqueEmailFormMixin():
    email = StringField(
        get_form_field_label('email'),
        validators=[email_required, email_validator, unique_user_email])


class PasswordFormMixin():
    password = PasswordField(
        get_form_field_label('password'), validators=[password_required])


class NewPasswordFormMixin():
    password = PasswordField(
        get_form_field_label('password'),
        validators=[password_required, password_length])


class PasswordConfirmFormMixin():
    password_confirm = PasswordField(
        get_form_field_label('retype_password'),
        validators=[EqualTo('password', message='RETYPE_PASSWORD_MISMATCH'),
                    password_required])


class NextFormMixin():
    next = HiddenField()

    def validate_next(self, field):
        if field.data and not validate_redirect_url(field.data):
            field.data = ''
            flash(*get_message('INVALID_REDIRECT'))
            raise ValidationError(get_message('INVALID_REDIRECT')[0])


class RegisterFormMixin():
    submit = SubmitField(get_form_field_label('register'))

    def to_dict(form):
        def is_field_and_user_attr(member):
            return isinstance(member, Field) and \
                hasattr(_datastore.user_model, member.name)

        fields = inspect.getmembers(form, is_field_and_user_attr)
        return dict((key, value.data) for key, value in fields)


class SendConfirmationForm(Form, UserEmailFormMixin):
    """The default send confirmation form"""

    submit = SubmitField(get_form_field_label('send_confirmation'))

    def __init__(self, *args, **kwargs):
        super(SendConfirmationForm, self).__init__(*args, **kwargs)
        if request.method == 'GET':
            self.email.data = request.args.get('email', None)

    def validate(self):
        if not super(SendConfirmationForm, self).validate():
            return False
        if self.user.confirmed_at is not None:
            self.email.errors.append(get_message('ALREADY_CONFIRMED')[0])
            return False
        return True


class ForgotPasswordForm(Form, UserEmailFormMixin):
    """The default forgot password form"""

    submit = SubmitField(get_form_field_label('recover_password'))

    def validate(self):
        if not super(ForgotPasswordForm, self).validate():
            return False
        if requires_confirmation(self.user):
            self.email.errors.append(get_message('CONFIRMATION_REQUIRED')[0])
            return False
        return True


class PasswordlessLoginForm(Form, UserEmailFormMixin):
    """The passwordless login form"""

    submit = SubmitField(get_form_field_label('send_login_link'))

    def __init__(self, *args, **kwargs):
        super(PasswordlessLoginForm, self).__init__(*args, **kwargs)

    def validate(self):
        if not super(PasswordlessLoginForm, self).validate():
            return False
        if not self.user.is_active:
            self.email.errors.append(get_message('DISABLED_ACCOUNT')[0])
            return False
        return True


class LoginForm(Form, NextFormMixin):
    """The default login form"""

    email = StringField(get_form_field_label('email'),
                        validators=[Required(message='EMAIL_NOT_PROVIDED')])
    password = PasswordField(get_form_field_label('password'),
                             validators=[password_required])
    remember = BooleanField(get_form_field_label('remember_me'))
    submit = SubmitField(get_form_field_label('login'))

    def __init__(self, *args, **kwargs):
        super(LoginForm, self).__init__(*args, **kwargs)
        if not self.next.data:
            self.next.data = request.args.get('next', '')
        self.remember.default = config_value('DEFAULT_REMEMBER_ME')
        if current_app.extensions['security'].recoverable and \
                not self.password.description:
            html = Markup(u'<a href="{url}">{message}</a>'.format(
                url=url_for_security("forgot_password"),
                message=get_message("FORGOT_PASSWORD")[0],
            ))
            self.password.description = html

    def validate(self):
        if not super(LoginForm, self).validate():
            return False

        self.user = _datastore.get_user(self.email.data)

        if self.user is None:
            self.email.errors.append(get_message('USER_DOES_NOT_EXIST')[0])
            # Reduce timing variation between existing and non-existung users
            hash_password(self.password.data)
            return False
        if not self.user.password:
            self.password.errors.append(get_message('PASSWORD_NOT_SET')[0])
            # Reduce timing variation between existing and non-existung users
            hash_password(self.password.data)
            return False
        if not verify_and_update_password(self.password.data, self.user):
            self.password.errors.append(get_message('INVALID_PASSWORD')[0])
            return False
        if requires_confirmation(self.user):
            self.email.errors.append(get_message('CONFIRMATION_REQUIRED')[0])
            return False
        if not self.user.is_active:
            self.email.errors.append(get_message('DISABLED_ACCOUNT')[0])
            return False
        return True


class ConfirmRegisterForm(Form, RegisterFormMixin,
                          UniqueEmailFormMixin, NewPasswordFormMixin):
    pass


class RegisterForm(ConfirmRegisterForm, PasswordConfirmFormMixin,
                   NextFormMixin):
    def __init__(self, *args, **kwargs):
        super(RegisterForm, self).__init__(*args, **kwargs)
        if not self.next.data:
            self.next.data = request.args.get('next', '')


class ResetPasswordForm(Form, NewPasswordFormMixin, PasswordConfirmFormMixin):
    """The default reset password form"""

    submit = SubmitField(get_form_field_label('reset_password'))


class ChangePasswordForm(Form, PasswordFormMixin):
    """The default change password form"""

    new_password = PasswordField(
        get_form_field_label('new_password'),
        validators=[password_required, password_length])

    new_password_confirm = PasswordField(
        get_form_field_label('retype_password'),
        validators=[EqualTo('new_password',
                            message='RETYPE_PASSWORD_MISMATCH'),
                    password_required])

    submit = SubmitField(get_form_field_label('change_password'))

    def validate(self):
        if not super(ChangePasswordForm, self).validate():
            return False

        if not verify_and_update_password(self.password.data, current_user):
            self.password.errors.append(get_message('INVALID_PASSWORD')[0])
            return False
        if self.password.data == self.new_password.data:
            self.password.errors.append(get_message('PASSWORD_IS_THE_SAME')[0])
            return False
        return True


class TwoFactorSetupForm(Form, UserEmailFormMixin):
    """The Two Factor token validation form"""

    setup = RadioField('Available Methods', choices=[('mail', 'Set Up Using Mail'),
                                                     ('google_authenticator',
                                                      'Set Up Using Google Authenticator'),
                                                     ('sms', 'Set Up Using SMS')])
    phone = StringField(get_form_field_label('phone'))
    submit = SubmitField(get_form_field_label('sumbit'))

    def __init__(self, *args, **kwargs):
        super(TwoFactorSetupForm, self).__init__(*args, **kwargs)

    def validate(self):
        if 'setup' not in self.data or self.data['setup']\
                not in config_value('TWO_FACTOR_ENABLED_METHODS'):
            do_flash(*get_message('TWO_FACTOR_METHOD_NOT_AVAILABLE'))
            return False

        return True


class TwoFactorVerifyCodeForm(Form, UserEmailFormMixin):
    """The Two Factor token validation form"""

    code = StringField(get_form_field_label('code'))
    submit = SubmitField(get_form_field_label('submit code'))

    def __init__(self, *args, **kwargs):
        super(TwoFactorVerifyCodeForm, self).__init__(*args, **kwargs)

    def validate(self):
        if 'email' in session:
            self.user = _datastore.find_user(email=session['email'])
        elif 'password_confirmed' in session:
            self.user = current_user
        else:
            os.abort()
        # codes sent by sms or mail will be valid for another window cycle
        if session['primary_method'] == 'google_authenticator':
            self.window = config_value('TWO_FACTOR_GOOGLE_AUTH_VALIDITY')
        elif session['primary_method'] == 'mail':
            self.window = config_value('TWO_FACTOR_MAIL_VALIDITY')
        elif session['primary_method'] == 'sms':
            self.window = config_value('TWO_FACTOR_SMS_VALIDITY')
        else:
            return False

        # verify entered token with user's totp secret
        if not verify_totp(token=self.code.data, totp_secret=session['totp_secret'],
                           window=self.window):
            do_flash(*get_message('TWO_FACTOR_INVALID_TOKEN'))
            return False

        return True


class TwoFactorChangeMethodVerifyPasswordForm(Form, PasswordFormMixin):
    """The default change password form"""

    submit = SubmitField(get_form_field_label('verify_password'))

    def validate(self):
        if not super(TwoFactorChangeMethodVerifyPasswordForm, self).validate():
            do_flash(*get_message('INVALID_PASSWORD'))
            return False

        if not verify_and_update_password(self.password.data, current_user):
            self.password.errors.append(get_message('INVALID_PASSWORD')[0])
            return False

        return True


class TwoFactorRescueForm(Form, UserEmailFormMixin):
    """The Two Factor Rescue validation form"""

    help_setup = RadioField('Trouble Accessing Your Account?',
                            choices=[('lost_device', 'Can not access mobile device?'),
                                     ('no_mail_access', 'Can not access mail account?')])
    submit = SubmitField(get_form_field_label('submit'))

    def __init__(self, *args, **kwargs):
        super(TwoFactorRescueForm, self).__init__(*args, **kwargs)

    def validate(self):

        self.user = _datastore.find_user(email=session['email'])

        if 'primary_method' not in session or 'totp_secret' not in session:
            do_flash(*get_message('TWO_FACTOR_PERMISSION_DENIED'))
            return False

        return True<|MERGE_RESOLUTION|>--- conflicted
+++ resolved
@@ -13,35 +13,22 @@
 import inspect
 import os
 
-<<<<<<< HEAD
-from flask import Markup, current_app, flash, request
-=======
-from flask import request, current_app, flash, session
-from flask_wtf import Form as BaseForm
-from wtforms import StringField, PasswordField, validators, \
-    SubmitField, HiddenField, BooleanField, ValidationError, Field, RadioField
->>>>>>> bacbaf18
+from flask import Markup, current_app, flash, request, session
 from flask_login import current_user
 from flask_wtf import FlaskForm as BaseForm
 from speaklater import make_lazy_gettext
 from wtforms import BooleanField, Field, HiddenField, PasswordField, \
-    StringField, SubmitField, ValidationError, validators
+    StringField, SubmitField, ValidationError, validators, RadioField
 
 from .confirmable import requires_confirmation
-<<<<<<< HEAD
 from .utils import _, _datastore, config_value, get_message, hash_password, \
     localize_callback, url_for_security, validate_redirect_url, \
-    verify_and_update_password
-=======
-from .utils import verify_and_update_password, get_message, config_value, validate_redirect_url, \
-    do_flash
+    verify_and_update_password, do_flash
 from .twofactor import verify_totp
->>>>>>> bacbaf18
 
 lazy_gettext = make_lazy_gettext(lambda: localize_callback)
 
 _default_field_labels = {
-<<<<<<< HEAD
     'email': _('Email Address'),
     'password': _('Password'),
     'remember_me': _('Remember Me'),
@@ -53,25 +40,10 @@
     'retype_password': _('Retype Password'),
     'new_password': _('New Password'),
     'change_password': _('Change Password'),
-    'send_login_link': _('Send Login Link')
-=======
-    'email': 'Email Address',
-    'password': 'Password',
-    'remember_me': 'Remember Me',
-    'login': 'Login',
-    'retype_password': 'Retype Password',
-    'register': 'Register',
-    'send_confirmation': 'Resend Confirmation Instructions',
-    'recover_password': 'Recover Password',
-    'reset_password': 'Reset Password',
-    'retype_password': 'Retype Password',
-    'new_password': 'New Password',
-    'change_password': 'Change Password',
-    'send_login_link': 'Send Login Link',
-    'phone': 'Phone Number',
-    'change_method': 'Change Method',
-    'verify_password': 'Verify Method'
->>>>>>> bacbaf18
+    'send_login_link': _('Send Login Link'),
+    'phone': _('Phone Number'),
+    'change_method': _('Change Method'),
+    'verify_password': _('Verify Method'),
 }
 
 
@@ -337,10 +309,11 @@
 class TwoFactorSetupForm(Form, UserEmailFormMixin):
     """The Two Factor token validation form"""
 
-    setup = RadioField('Available Methods', choices=[('mail', 'Set Up Using Mail'),
+    setup = RadioField('Available Methods', choices=[('mail', _('Set Up Using Mail')),
                                                      ('google_authenticator',
-                                                      'Set Up Using Google Authenticator'),
-                                                     ('sms', 'Set Up Using SMS')])
+                                                      _('Set Up Using Google Authenticator')),
+                                                     ('sms', _('Set Up Using SMS')),
+                                                     ('off', _('Leave Two-Factor Auth unset')),])
     phone = StringField(get_form_field_label('phone'))
     submit = SubmitField(get_form_field_label('sumbit'))
 
@@ -411,9 +384,9 @@
 class TwoFactorRescueForm(Form, UserEmailFormMixin):
     """The Two Factor Rescue validation form"""
 
-    help_setup = RadioField('Trouble Accessing Your Account?',
-                            choices=[('lost_device', 'Can not access mobile device?'),
-                                     ('no_mail_access', 'Can not access mail account?')])
+    help_setup = RadioField(_('Trouble Accessing Your Account?'),
+                            choices=[('lost_device', _('Can not access mobile device?')),
+                                     ('no_mail_access', _('Can not access mail account?'))])
     submit = SubmitField(get_form_field_label('submit'))
 
     def __init__(self, *args, **kwargs):
