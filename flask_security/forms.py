--- conflicted
+++ resolved
@@ -11,13 +11,8 @@
 
 import inspect
 
-<<<<<<< HEAD
-from flask import request, current_app, flash
+from flask import request, current_app, flash, Markup
 from flask_wtf import FlaskForm as BaseForm
-=======
-from flask import request, current_app, flash, Markup
-from flask_wtf import Form as BaseForm
->>>>>>> dd301c78
 from wtforms import StringField, PasswordField, validators, \
     SubmitField, HiddenField, BooleanField, ValidationError, Field
 from flask_login import current_user
@@ -222,7 +217,8 @@
         if not self.next.data:
             self.next.data = request.args.get('next', '')
         self.remember.default = config_value('DEFAULT_REMEMBER_ME')
-        if current_app.extensions['security'].recoverable:
+        if current_app.extensions['security'].recoverable and \
+                not self.password.description:
             html = Markup('<a href="{url}">{message}</a>'.format(
                 url=url_for_security("forgot_password"),
                 message=get_message("FORGOT_PASSWORD")[0],
