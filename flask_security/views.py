--- conflicted
+++ resolved
@@ -23,16 +23,11 @@
 from .recoverable import reset_password_token_status, \
     send_reset_password_instructions, update_password
 from .registerable import register_user
-<<<<<<< HEAD
 from .utils import url_for_security as url_for
 from .utils import config_value, do_flash, get_message, \
-    get_post_login_redirect, get_post_register_redirect, get_url, login_user, \
-    logout_user, slash_url_suffix
-=======
-from .utils import config_value, do_flash, get_url, get_post_login_redirect, \
-    get_post_register_redirect, get_post_logout_redirect, get_message, \
-    login_user, logout_user, url_for_security as url_for, slash_url_suffix
->>>>>>> 3f4bbe08
+    get_post_login_redirect, get_post_logout_redirect, \
+    get_post_register_redirect, get_url, login_user, logout_user, \
+    slash_url_suffix
 
 # Convenient references
 _security = LocalProxy(lambda: current_app.extensions['security'])
