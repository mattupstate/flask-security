--- conflicted
+++ resolved
@@ -12,7 +12,7 @@
 from flask import current_app, redirect, request, jsonify, \
     after_this_request, Blueprint
 from flask_login import current_user
-from werkzeug.datastructures import MultiDict
+
 from werkzeug.local import LocalProxy
 
 from .confirmable import send_confirmation_instructions, \
@@ -24,8 +24,8 @@
     send_reset_password_instructions, update_password
 from .changeable import change_user_password
 from .registerable import register_user
-from .utils import config_value, do_flash, get_url, get_post_login_redirect, \
-    get_post_register_redirect, get_message, login_user, logout_user, \
+from .utils import flash_next, get_url, get_post_login_redirect, \
+    get_post_register_redirect, login_user, logout_user, \
     url_for_security as url_for
 
 # Convenient references
@@ -35,6 +35,7 @@
 
 
 def _render_json(form, include_auth_token=False):
+    print(form.__dict__)
     has_errors = len(form.errors) > 0
 
     if has_errors:
@@ -64,20 +65,15 @@
         after_this_request(_commit)
 
         if not request.json:
-<<<<<<< HEAD
             return redirect(get_post_login_redirect())
-=======
-            rv = get_post_login_redirect(form.next.data)
-            return redirect(rv)
->>>>>>> 546680a9
 
     if request.json:
         return _render_json(use_form, True)
     return _security.render_template(_security.current_template)
+
 
 def logout():
     """View function which handles a logout request."""
-
     if current_user.is_authenticated():
         logout_user()
 
@@ -98,14 +94,13 @@
             login_user(user)
 
         if not request.json:
-            print('wtf')
             return redirect(get_post_register_redirect())
-        return _render_json(use_form, True)
-
-    if request.json:
-        return _render_json(use_form)
-
-    return _security.render_template(_security.current_template)
+
+    if request.json:
+        return _render_json(use_form)
+
+    return _security.render_template(_security.current_template)
+
 
 def passwordless_login():
     """View function that sends login instructions for passwordless login"""
@@ -113,13 +108,14 @@
     if use_form.validate_on_submit():
         send_login_instructions(use_form.user)
         if request.json is None:
-            do_flash(*get_message('LOGIN_EMAIL_SENT', email=use_form.user.email))
-
-    if request.json:
-        return _render_json(use_form)
-
-
-    return _security.render_template(_security.current_template)
+            flash_next('LOGIN_EMAIL_SENT', email=use_form.user.email)
+
+    if request.json:
+        return _render_json(use_form)
+
+
+    return _security.render_template(_security.current_template)
+
 
 @anonymous_user_required
 def token_login(token):
@@ -128,19 +124,19 @@
     expired, invalid, user = login_token_status(token)
 
     if invalid:
-        do_flash(*get_message('INVALID_LOGIN_TOKEN'))
+        flash_next('INVALID_LOGIN_TOKEN')
     if expired:
         send_login_instructions(user)
-        do_flash(*get_message('LOGIN_EXPIRED', email=user.email,
-                              within=_security.login_within))
+        flash_next('LOGIN_EXPIRED', email=user.email, within=_security.login_within)
     if invalid or expired:
         return redirect(url_for('login'))
 
     login_user(user)
     after_this_request(_commit)
-    do_flash(*get_message('PASSWORDLESS_LOGIN_SUCCESSFUL'))
+    flash_next('PASSWORDLESS_LOGIN_SUCCESSFUL')
 
     return redirect(get_post_login_redirect())
+
 
 def send_confirmation():
     """View function which sends confirmation instructions."""
@@ -148,13 +144,13 @@
     if use_form.validate_on_submit():
         send_confirmation_instructions(use_form.user)
         if request.json is None:
-            do_flash(*get_message('CONFIRMATION_REQUEST',
-                                  email=use_form.user.email))
-
-    if request.json:
-        return _render_json(use_form)
-
-    return _security.render_template(_security.current_template)
+            flash_next('CONFIRMATION_REQUEST', email=use_form.user.email)
+
+    if request.json:
+        return _render_json(use_form)
+
+    return _security.render_template(_security.current_template)
+
 
 def confirm_email(token):
     """View function which handles a email confirmation request."""
@@ -163,11 +159,10 @@
 
     if not user or invalid:
         invalid = True
-        do_flash(*get_message('INVALID_CONFIRMATION_TOKEN'))
+        flash_next('INVALID_CONFIRMATION_TOKEN')
     if expired:
         send_confirmation_instructions(user)
-        do_flash(*get_message('CONFIRMATION_EXPIRED', email=user.email,
-                              within=_security.confirm_email_within))
+        flash_next('CONFIRMATION_EXPIRED', email=user.email, within=_security.confirm_email_within)
     if invalid or expired:
         return redirect(get_url(_security.confirm_error_view) or
                         url_for('send_confirmation'))
@@ -182,23 +177,25 @@
     else:
         msg = 'ALREADY_CONFIRMED'
 
-    do_flash(*get_message(msg))
+    flash_next(msg)
 
     return redirect(get_url(_security.post_confirm_view) or
                     get_url(_security.post_login_view))
 
+
 def forgot_password():
     """View function that handles a forgotten password request."""
     use_form = _security.current_form()
     if use_form.validate_on_submit():
         send_reset_password_instructions(use_form.user)
         if request.json is None:
-            do_flash(*get_message('PASSWORD_RESET_REQUEST', email=use_form.user.email))
-
-    if request.json:
-        return _render_json(use_form)
-
-    return _security.render_template(_security.current_template)
+            flash_next('PASSWORD_RESET_REQUEST', email=use_form.user.email)
+
+    if request.json:
+        return _render_json(use_form)
+
+    return _security.render_template(_security.current_template)
+
 
 @anonymous_user_required
 def reset_password(token):
@@ -209,17 +206,16 @@
     expired, invalid, user = reset_password_token_status(token)
 
     if invalid:
-        do_flash(*get_message('INVALID_RESET_PASSWORD_TOKEN'))
+        flash_next('INVALID_RESET_PASSWORD_TOKEN')
     if expired:
-        do_flash(*get_message('PASSWORD_RESET_EXPIRED', email=user.email,
-                              within=_security.reset_password_within))
+        flash_next('PASSWORD_RESET_EXPIRED', email=user.email, within=_security.reset_password_within)
     if invalid or expired:
         return redirect(url_for('forgot_password'))
 
     if use_form.validate_on_submit():
         after_this_request(_commit)
         update_password(user, use_form.password.data)
-        do_flash(*get_message('PASSWORD_RESET'))
+        flash_next('PASSWORD_RESET')
         login_user(user)
         return redirect(get_url(_security.post_reset_view) or
                         get_url(_security.post_login_view))
@@ -228,6 +224,7 @@
 
     return _security.render_template(_security.current_template)
 
+
 @login_required
 def change_password():
     """View function that handles a change password request."""
@@ -236,14 +233,16 @@
         after_this_request(_commit)
         change_user_password(current_user, use_form.new_password.data)
         if request.json is None:
-            do_flash(*get_message('PASSWORD_CHANGE'))
+            flash_next('PASSWORD_CHANGE')
             return redirect(get_url(_security.post_change_view) or
                             get_url(_security.post_login_view))
 
     if request.json:
-        return _render_json(use_form)
-
-    return _security.render_template(_security.current_template)
+        use_form.user = current_user
+        return _render_json(use_form)
+
+    return _security.render_template(_security.current_template)
+
 
 def create_blueprint(state, import_name):
     """Creates the security extension blueprint"""
