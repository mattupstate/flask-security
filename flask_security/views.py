--- conflicted
+++ resolved
@@ -9,13 +9,8 @@
     :license: MIT, see LICENSE for more details.
 """
 
-<<<<<<< HEAD
 from flask import Blueprint, after_this_request, current_app, jsonify, \
-    redirect, request
-=======
-from flask import current_app, redirect, request, jsonify, \
-    after_this_request, Blueprint, session, abort
->>>>>>> bacbaf18
+    redirect, request, session, abort
 from flask_login import current_user
 from werkzeug.datastructures import MultiDict
 from werkzeug.local import LocalProxy
@@ -28,19 +23,13 @@
 from .recoverable import reset_password_token_status, \
     send_reset_password_instructions, update_password
 from .registerable import register_user
-<<<<<<< HEAD
 from .utils import url_for_security as url_for
 from .utils import config_value, do_flash, get_message, \
     get_post_login_redirect, get_post_logout_redirect, \
     get_post_register_redirect, get_url, login_user, logout_user, \
-    slash_url_suffix
-=======
-from .utils import config_value, do_flash, get_url, get_post_login_redirect, \
-    get_post_register_redirect, get_message, login_user, logout_user, \
-    url_for_security as url_for, slash_url_suffix, send_mail
+    slash_url_suffix, send_mail
 from .twofactor import send_security_token, generate_totp, generate_qrcode, \
     complete_two_factor_process
->>>>>>> bacbaf18
 
 # Convenient references
 _security = LocalProxy(lambda: current_app.extensions['security'])
@@ -364,6 +353,9 @@
     if form.validate_on_submit():
         user = form.user
         session['email'] = user.email
+        if user.two_factor_primary_method == "off":
+            login_user(user)
+            return redirect(get_post_login_redirect())
         # if user's two factor properties are not configured
         if user.two_factor_primary_method is None or user.totp_secret is None:
             session['has_two_factor'] = False
@@ -413,6 +405,11 @@
         # totp and primarty_method are added to session to flag the user's temporary choice
         session['totp_secret'] = generate_totp()
         session['primary_method'] = form['setup'].data
+        if form['setup'].data == "off":
+            user.two_factor_primary_method = "off"
+            after_this_request(_commit)
+            login_user(user)
+            return redirect(get_post_login_redirect())
         if len(form.data['phone']) > 0:
             session['phone_number'] = form.data['phone']
         send_security_token(user=user, method=session['primary_method'],
@@ -574,7 +571,6 @@
         bp.route(state.login_url + slash_url_suffix(state.login_url,
                                                     '<token>'),
                  endpoint='token_login')(token_login)
-
     elif state.two_factor:
         bp.route(state.login_url,
                  methods=['GET', 'POST'],
