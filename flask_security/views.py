--- conflicted
+++ resolved
@@ -67,17 +67,8 @@
             return redirect(get_post_login_redirect())
 
     if request.json:
-<<<<<<< HEAD
         return _render_json(use_form, True)
     return render_template(_security.current_template)
-=======
-        return _render_json(form, True)
-
-    return _security.render_template(config_value('LOGIN_USER_TEMPLATE'),
-                                     login_user_form=form,
-                                     **_ctx('login'))
-
->>>>>>> 8e8d581f
 
 @login_required
 def logout():
@@ -88,11 +79,8 @@
     return redirect(request.args.get('next', None) or
                     get_url(_security.post_logout_view))
 
-<<<<<<< HEAD
-=======
-
-@anonymous_user_required
->>>>>>> 8e8d581f
+
+@anonymous_user_required
 def register():
     """View function which handles a registration request."""
     use_form = _security.current_form()
@@ -109,15 +97,7 @@
         return _render_json(use_form, True)
 
     if request.json:
-<<<<<<< HEAD
-        return _render_json(use_form)
-=======
-        return _render_json(form)
-
-    return _security.render_template(config_value('REGISTER_USER_TEMPLATE'),
-                                     register_user_form=form,
-                                     **_ctx('register'))
->>>>>>> 8e8d581f
+        return _render_json(use_form)
 
     return render_template(_security.current_template)
 
@@ -130,15 +110,8 @@
             do_flash(*get_message('LOGIN_EMAIL_SENT', email=use_form.user.email))
 
     if request.json:
-<<<<<<< HEAD
-        return _render_json(use_form)
-=======
-        return _render_json(form)
-
-    return _security.render_template(config_value('SEND_LOGIN_TEMPLATE'),
-                                     send_login_form=form,
-                                     **_ctx('send_login'))
->>>>>>> 8e8d581f
+        return _render_json(use_form)
+
 
     return render_template(_security.current_template)
 
@@ -173,15 +146,7 @@
                                   email=use_form.user.email))
 
     if request.json:
-<<<<<<< HEAD
-        return _render_json(use_form)
-=======
-        return _render_json(form)
-
-    return _security.render_template(config_value('SEND_CONFIRMATION_TEMPLATE'),
-                                     send_confirmation_form=form,
-                                     **_ctx('send_confirmation'))
->>>>>>> 8e8d581f
+        return _render_json(use_form)
 
     return render_template(_security.current_template)
 
@@ -221,15 +186,7 @@
             do_flash(*get_message('PASSWORD_RESET_REQUEST', email=use_form.user.email))
 
     if request.json:
-<<<<<<< HEAD
-        return _render_json(use_form)
-=======
-        return _render_json(form)
-
-    return _security.render_template(config_value('FORGOT_PASSWORD_TEMPLATE'),
-                                     forgot_password_form=form,
-                                     **_ctx('forgot_password'))
->>>>>>> 8e8d581f
+        return _render_json(use_form)
 
     return render_template(_security.current_template)
 
@@ -257,14 +214,7 @@
         return redirect(get_url(_security.post_reset_view) or
                         get_url(_security.post_login_view))
 
-<<<<<<< HEAD
     #security_context['aform'].update(token=token)
-=======
-    return _security.render_template(config_value('RESET_PASSWORD_TEMPLATE'),
-                                     reset_password_form=form,
-                                     reset_password_token=token,
-                                     **_ctx('reset_password'))
->>>>>>> 8e8d581f
 
     return render_template(_security.current_template)
 
@@ -281,16 +231,7 @@
                             get_url(_security.post_login_view))
 
     if request.json:
-<<<<<<< HEAD
-        return _render_json(use_form)
-=======
-        form.user = current_user
-        return _render_json(form)
-
-    return _security.render_template(config_value('CHANGE_PASSWORD_TEMPLATE'),
-                                     change_password_form=form,
-                                     **_ctx('change_password'))
->>>>>>> 8e8d581f
+        return _render_json(use_form)
 
     return render_template(_security.current_template)
 
