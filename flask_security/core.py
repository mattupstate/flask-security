# -*- coding: utf-8 -*-
"""
    flask_security.core
    ~~~~~~~~~~~~~~~~~~~

    Flask-Security core module

    :copyright: (c) 2012 by Matt Wright.
    :license: MIT, see LICENSE for more details.
"""

from flask import current_app, render_template
from flask_login import AnonymousUserMixin, UserMixin as BaseUserMixin, \
    LoginManager, current_user
from flask_principal import Principal, RoleNeed, UserNeed, Identity, \
    identity_loaded
from itsdangerous import URLSafeTimedSerializer
from passlib.context import CryptContext
from werkzeug.datastructures import ImmutableList
from werkzeug.local import LocalProxy
from werkzeug.security import safe_str_cmp

from .utils import config_value as cv, get_config, md5, url_for_security, string_types
from .views import create_blueprint
from .forms import LoginForm, ConfirmRegisterForm, RegisterForm, \
    ForgotPasswordForm, ChangePasswordForm, ResetPasswordForm, \
    SendConfirmationForm, PasswordlessLoginForm

# Convenient references
_security = LocalProxy(lambda: current_app.extensions['security'])


#: Default Flask-Security configuration
_default_config = {
    'BLUEPRINT_NAME': 'security',
    'URL_PREFIX': None,
    'SUBDOMAIN': None,
    'FLASH_MESSAGES': True,
    'PASSWORD_HASH': 'plaintext',
    'PASSWORD_SALT': None,
    'LOGIN_URL': '/login',
    'LOGOUT_URL': '/logout',
    'REGISTER_URL': '/register',
    'RESET_URL': '/reset',
    'CHANGE_URL': '/change',
    'CONFIRM_URL': '/confirm',
    'POST_LOGIN_VIEW': '/',
    'POST_LOGOUT_VIEW': '/',
    'CONFIRM_ERROR_VIEW': None,
    'POST_REGISTER_VIEW': None,
    'POST_CONFIRM_VIEW': None,
    'POST_RESET_VIEW': None,
    'POST_CHANGE_VIEW': None,
    'UNAUTHORIZED_VIEW': None,
    'FORGOT_PASSWORD_TEMPLATE': 'security/forgot_password.html',
    'LOGIN_USER_TEMPLATE': 'security/login_user.html',
    'REGISTER_USER_TEMPLATE': 'security/register_user.html',
    'RESET_PASSWORD_TEMPLATE': 'security/reset_password.html',
    'CHANGE_PASSWORD_TEMPLATE': 'security/change_password.html',
    'SEND_CONFIRMATION_TEMPLATE': 'security/send_confirmation.html',
    'SEND_LOGIN_TEMPLATE': 'security/send_login.html',
    'CONFIRMABLE': False,
    'REGISTERABLE': False,
    'RECOVERABLE': False,
    'TRACKABLE': False,
    'PASSWORDLESS': False,
    'CHANGEABLE': False,
    'SEND_REGISTER_EMAIL': True,
    'SEND_PASSWORD_CHANGE_EMAIL': True,
    'SEND_PASSWORD_RESET_NOTICE_EMAIL': True,
    'LOGIN_WITHIN': '1 days',
    'CONFIRM_EMAIL_WITHIN': '5 days',
    'RESET_PASSWORD_WITHIN': '5 days',
    'LOGIN_WITHOUT_CONFIRMATION': False,
    'EMAIL_SENDER': 'no-reply@localhost',
    'TOKEN_AUTHENTICATION_KEY': 'auth_token',
    'TOKEN_AUTHENTICATION_HEADER': 'Authentication-Token',
    'TOKEN_MAX_AGE': None,
    'CONFIRM_SALT': 'confirm-salt',
    'RESET_SALT': 'reset-salt',
    'LOGIN_SALT': 'login-salt',
    'CHANGE_SALT': 'change-salt',
    'REMEMBER_SALT': 'remember-salt',
    'DEFAULT_REMEMBER_ME': False,
    'DEFAULT_HTTP_AUTH_REALM': 'Login Required',
    'EMAIL_SUBJECT_REGISTER': 'Welcome',
    'EMAIL_SUBJECT_CONFIRM': 'Please confirm your email',
    'EMAIL_SUBJECT_PASSWORDLESS': 'Login instructions',
    'EMAIL_SUBJECT_PASSWORD_NOTICE': 'Your password has been reset',
    'EMAIL_SUBJECT_PASSWORD_CHANGE_NOTICE': 'Your password has been changed',
    'EMAIL_SUBJECT_PASSWORD_RESET': 'Password reset instructions',
<<<<<<< HEAD
    'EMAIL_PLAINTEXT': True,
    'EMAIL_HTML': True,
    'USER_IDENTITY_ATTRIBUTES': ['email']
=======
    'USER_IDENTITY_ATTRIBUTES': ['email'],
    'PASSWORD_SCHEMES': [
        'bcrypt',
        'des_crypt',
        'pbkdf2_sha256',
        'pbkdf2_sha512',
        'sha256_crypt',
        'sha512_crypt',
        # And always last one...
        'plaintext'
    ],
    'DEPRECATED_PASSWORD_SCHEMES': ['auto']
>>>>>>> 8a14abaa
}

#: Default Flask-Security messages
_default_messages = {
    'UNAUTHORIZED': (
        'You do not have permission to view this resource.', 'error'),
    'CONFIRM_REGISTRATION': (
        'Thank you. Confirmation instructions have been sent to %(email)s.', 'success'),
    'EMAIL_CONFIRMED': (
        'Thank you. Your email has been confirmed.', 'success'),
    'ALREADY_CONFIRMED': (
        'Your email has already been confirmed.', 'info'),
    'INVALID_CONFIRMATION_TOKEN': (
        'Invalid confirmation token.', 'error'),
    'EMAIL_ALREADY_ASSOCIATED': (
        '%(email)s is already associated with an account.', 'error'),
    'PASSWORD_MISMATCH': (
        'Password does not match', 'error'),
    'RETYPE_PASSWORD_MISMATCH': (
        'Passwords do not match', 'error'),
    'INVALID_REDIRECT': (
        'Redirections outside the domain are forbidden', 'error'),
    'PASSWORD_RESET_REQUEST': (
        'Instructions to reset your password have been sent to %(email)s.', 'info'),
    'PASSWORD_RESET_EXPIRED': (
        'You did not reset your password within %(within)s. New instructions have been sent '
        'to %(email)s.', 'error'),
    'INVALID_RESET_PASSWORD_TOKEN': (
        'Invalid reset password token.', 'error'),
    'CONFIRMATION_REQUIRED': (
        'Email requires confirmation.', 'error'),
    'CONFIRMATION_REQUEST': (
        'Confirmation instructions have been sent to %(email)s.', 'info'),
    'CONFIRMATION_EXPIRED': (
        'You did not confirm your email within %(within)s. New instructions to confirm your email '
        'have been sent to %(email)s.', 'error'),
    'LOGIN_EXPIRED': (
        'You did not login within %(within)s. New instructions to login have been sent to '
        '%(email)s.', 'error'),
    'LOGIN_EMAIL_SENT': (
        'Instructions to login have been sent to %(email)s.', 'success'),
    'INVALID_LOGIN_TOKEN': (
        'Invalid login token.', 'error'),
    'DISABLED_ACCOUNT': (
        'Account is disabled.', 'error'),
    'EMAIL_NOT_PROVIDED': (
        'Email not provided', 'error'),
    'INVALID_EMAIL_ADDRESS': (
        'Invalid email address', 'error'),
    'PASSWORD_NOT_PROVIDED': (
        'Password not provided', 'error'),
    'PASSWORD_NOT_SET': (
        'No password is set for this user', 'error'),
    'PASSWORD_INVALID_LENGTH': (
        'Password must be at least 6 characters', 'error'),
    'USER_DOES_NOT_EXIST': (
        'Specified user does not exist', 'error'),
    'INVALID_PASSWORD': (
        'Invalid password', 'error'),
    'PASSWORDLESS_LOGIN_SUCCESSFUL': (
        'You have successfuly logged in.', 'success'),
    'PASSWORD_RESET': (
        'You successfully reset your password and you have been logged in automatically.',
        'success'),
    'PASSWORD_IS_THE_SAME': (
        'Your new password must be different than your previous password.', 'error'),
    'PASSWORD_CHANGE': (
        'You successfully changed your password.', 'success'),
    'LOGIN': (
        'Please log in to access this page.', 'info'),
    'REFRESH': (
        'Please reauthenticate to access this page.', 'info'),
}

_default_forms = {
    'login_form': LoginForm,
    'confirm_register_form': ConfirmRegisterForm,
    'register_form': RegisterForm,
    'forgot_password_form': ForgotPasswordForm,
    'reset_password_form': ResetPasswordForm,
    'change_password_form': ChangePasswordForm,
    'send_confirmation_form': SendConfirmationForm,
    'passwordless_login_form': PasswordlessLoginForm,
}


def _user_loader(user_id):
    return _security.datastore.find_user(id=user_id)


def _token_loader(token):
    try:
        data = _security.remember_token_serializer.loads(token, max_age=_security.token_max_age)
        user = _security.datastore.find_user(id=data[0])
        if user and safe_str_cmp(md5(user.password), data[1]):
            return user
    except:
        pass
    return _security.login_manager.anonymous_user()


def _identity_loader():
    if not isinstance(current_user._get_current_object(), AnonymousUserMixin):
        identity = Identity(current_user.id)
        return identity


def _on_identity_loaded(sender, identity):
    if hasattr(current_user, 'id'):
        identity.provides.add(UserNeed(current_user.id))

    for role in current_user.roles:
        identity.provides.add(RoleNeed(role.name))

    identity.user = current_user


def _get_login_manager(app, anonymous_user):
    lm = LoginManager()
    lm.anonymous_user = anonymous_user or AnonymousUser
    lm.login_view = '%s.login' % cv('BLUEPRINT_NAME', app=app)
    lm.user_loader(_user_loader)
    lm.token_loader(_token_loader)

    if cv('FLASH_MESSAGES', app=app):
        lm.login_message, lm.login_message_category = cv('MSG_LOGIN', app=app)
        lm.needs_refresh_message, lm.needs_refresh_message_category = cv('MSG_REFRESH', app=app)
    else:
        lm.login_message = None
        lm.needs_refresh_message = None

    lm.init_app(app)
    return lm


def _get_principal(app):
    p = Principal(app, use_sessions=False)
    p.identity_loader(_identity_loader)
    return p


def _get_pwd_context(app):
    pw_hash = cv('PASSWORD_HASH', app=app)
    schemes = cv('PASSWORD_SCHEMES', app=app)
    deprecated = cv('DEPRECATED_PASSWORD_SCHEMES', app=app)
    if pw_hash not in schemes:
        allowed = (', '.join(schemes[:-1]) + ' and ' + schemes[-1])
        raise ValueError("Invalid hash scheme %r. Allowed values are %s" % (pw_hash, allowed))
    return CryptContext(schemes=schemes, default=pw_hash, deprecated=deprecated)


def _get_serializer(app, name):
    secret_key = app.config.get('SECRET_KEY')
    salt = app.config.get('SECURITY_%s_SALT' % name.upper())
    return URLSafeTimedSerializer(secret_key=secret_key, salt=salt)


def _get_state(app, datastore, anonymous_user=None, **kwargs):
    for key, value in get_config(app).items():
        kwargs[key.lower()] = value

    kwargs.update(dict(
        app=app,
        datastore=datastore,
        login_manager=_get_login_manager(app, anonymous_user),
        principal=_get_principal(app),
        pwd_context=_get_pwd_context(app),
        remember_token_serializer=_get_serializer(app, 'remember'),
        login_serializer=_get_serializer(app, 'login'),
        reset_serializer=_get_serializer(app, 'reset'),
        confirm_serializer=_get_serializer(app, 'confirm'),
        _context_processors={},
        _send_mail_task=None,
        _unauthorized_callback=None
    ))

    for key, value in _default_forms.items():
        if key not in kwargs or not kwargs[key]:
            kwargs[key] = value

    return _SecurityState(**kwargs)


def _context_processor():
    return dict(url_for_security=url_for_security, security=_security)


class RoleMixin(object):
    """Mixin for `Role` model definitions"""

    def __eq__(self, other):
        return (self.name == other or
                self.name == getattr(other, 'name', None))

    def __ne__(self, other):
        return not self.__eq__(other)

    def __hash__(self):
        return hash(self.name)


class UserMixin(BaseUserMixin):
    """Mixin for `User` model definitions"""

    def is_active(self):
        """Returns `True` if the user is active."""
        return self.active

    def get_auth_token(self):
        """Returns the user's authentication token."""
        data = [str(self.id), md5(self.password)]
        return _security.remember_token_serializer.dumps(data)

    def has_role(self, role):
        """Returns `True` if the user identifies with the specified role.

        :param role: A role name or `Role` instance"""
        if isinstance(role, string_types):
            return role in (role.name for role in self.roles)
        else:
            return role in self.roles


class AnonymousUser(AnonymousUserMixin):
    """AnonymousUser definition"""

    def __init__(self):
        self.roles = ImmutableList()

    def has_role(self, *args):
        """Returns `False`"""
        return False


class _SecurityState(object):

    def __init__(self, **kwargs):
        for key, value in kwargs.items():
            setattr(self, key.lower(), value)

    def _add_ctx_processor(self, endpoint, fn):
        group = self._context_processors.setdefault(endpoint, [])
        fn not in group and group.append(fn)

    def _run_ctx_processor(self, endpoint):
        rv = {}
        for g in [None, endpoint]:
            for fn in self._context_processors.setdefault(g, []):
                rv.update(fn())
        return rv

    def context_processor(self, fn):
        self._add_ctx_processor(None, fn)

    def forgot_password_context_processor(self, fn):
        self._add_ctx_processor('forgot_password', fn)

    def login_context_processor(self, fn):
        self._add_ctx_processor('login', fn)

    def register_context_processor(self, fn):
        self._add_ctx_processor('register', fn)

    def reset_password_context_processor(self, fn):
        self._add_ctx_processor('reset_password', fn)

    def change_password_context_processor(self, fn):
        self._add_ctx_processor('change_password', fn)

    def send_confirmation_context_processor(self, fn):
        self._add_ctx_processor('send_confirmation', fn)

    def send_login_context_processor(self, fn):
        self._add_ctx_processor('send_login', fn)

    def mail_context_processor(self, fn):
        self._add_ctx_processor('mail', fn)

    def send_mail_task(self, fn):
        self._send_mail_task = fn

    def unauthorized_handler(self, fn):
        self._unauthorized_callback = fn


class Security(object):
    """The :class:`Security` class initializes the Flask-Security extension.

    :param app: The application.
    :param datastore: An instance of a user datastore.
    """
    def __init__(self, app=None, datastore=None, **kwargs):
        self.app = app
        self.datastore = datastore

        if app is not None and datastore is not None:
            self._state = self.init_app(app, datastore, **kwargs)

    def init_app(self, app, datastore=None, register_blueprint=True,
                 login_form=None, confirm_register_form=None,
                 register_form=None, forgot_password_form=None,
                 reset_password_form=None, change_password_form=None,
                 send_confirmation_form=None, passwordless_login_form=None,
                 anonymous_user=None):
        """Initializes the Flask-Security extension for the specified
        application and datastore implentation.

        :param app: The application.
        :param datastore: An instance of a user datastore.
        :param register_blueprint: to register the Security blueprint or not.
        """
        datastore = datastore or self.datastore

        for key, value in _default_config.items():
            app.config.setdefault('SECURITY_' + key, value)

        for key, value in _default_messages.items():
            app.config.setdefault('SECURITY_MSG_' + key, value)

        identity_loaded.connect_via(app)(_on_identity_loaded)

        state = _get_state(app, datastore,
                           login_form=login_form,
                           confirm_register_form=confirm_register_form,
                           register_form=register_form,
                           forgot_password_form=forgot_password_form,
                           reset_password_form=reset_password_form,
                           change_password_form=change_password_form,
                           send_confirmation_form=send_confirmation_form,
                           passwordless_login_form=passwordless_login_form,
                           anonymous_user=anonymous_user)

        if register_blueprint:
            app.register_blueprint(create_blueprint(state, __name__))
            app.context_processor(_context_processor)

        state.render_template = self.render_template
        app.extensions['security'] = state

        return state

    def render_template(self, *args, **kwargs):
        return render_template(*args, **kwargs)

    def __getattr__(self, name):
        return getattr(self._state, name, None)<|MERGE_RESOLUTION|>--- conflicted
+++ resolved
@@ -89,11 +89,8 @@
     'EMAIL_SUBJECT_PASSWORD_NOTICE': 'Your password has been reset',
     'EMAIL_SUBJECT_PASSWORD_CHANGE_NOTICE': 'Your password has been changed',
     'EMAIL_SUBJECT_PASSWORD_RESET': 'Password reset instructions',
-<<<<<<< HEAD
     'EMAIL_PLAINTEXT': True,
     'EMAIL_HTML': True,
-    'USER_IDENTITY_ATTRIBUTES': ['email']
-=======
     'USER_IDENTITY_ATTRIBUTES': ['email'],
     'PASSWORD_SCHEMES': [
         'bcrypt',
@@ -106,7 +103,6 @@
         'plaintext'
     ],
     'DEPRECATED_PASSWORD_SCHEMES': ['auto']
->>>>>>> 8a14abaa
 }
 
 #: Default Flask-Security messages
