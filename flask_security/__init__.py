# -*- coding: utf-8 -*-
"""
    flask_security
    ~~~~~~~~~~~~~~

    Flask-Security is a Flask extension that aims to add quick and simple
    security via Flask-Login, Flask-Principal, Flask-WTF, and passlib.

    :copyright: (c) 2012 by Matt Wright.
    :license: MIT, see LICENSE for more details.
"""

from .core import Security, RoleMixin, UserMixin, AnonymousUser, current_user
<<<<<<< HEAD
from .datastore import SQLAlchemyUserDatastore, MongoEngineUserDatastore, \
    PeeweeUserDatastore
=======
from .datastore import SQLAlchemyUserDatastore, MongoEngineUserDatastore, PeeweeUserDatastore, PonyUserDatastore
>>>>>>> 2fe3614b
from .decorators import auth_token_required, http_auth_required, \
    login_required, roles_accepted, roles_required, auth_required
from .forms import ForgotPasswordForm, LoginForm, RegisterForm, \
    ResetPasswordForm, PasswordlessLoginForm, ConfirmRegisterForm
from .signals import confirm_instructions_sent, password_reset, \
    reset_password_instructions_sent, user_confirmed, user_registered
from .utils import login_user, logout_user, url_for_security

__version__ = '2.0.1'
__all__ = (
    'AnonymousUser',
    'ConfirmRegisterForm',
    'ForgotPasswordForm',
    'LoginForm',
    'MongoEngineUserDatastore',
    'PasswordlessLoginForm',
    'PeeweeUserDatastore',
    'RegisterForm',
    'ResetPasswordForm',
    'RoleMixin',
    'SQLAlchemyUserDatastore',
    'Security',
    'UserMixin',
    'auth_required',
    'auth_token_required',
    'confirm_instructions_sent',
    'current_user',
    'http_auth_required',
    'login_required',
    'login_user',
    'logout_user',
    'password_reset',
    'reset_password_instructions_sent',
    'roles_accepted',
    'roles_required',
    'url_for_security',
    'user_confirmed',
    'user_registered',
)<|MERGE_RESOLUTION|>--- conflicted
+++ resolved
@@ -11,12 +11,8 @@
 """
 
 from .core import Security, RoleMixin, UserMixin, AnonymousUser, current_user
-<<<<<<< HEAD
 from .datastore import SQLAlchemyUserDatastore, MongoEngineUserDatastore, \
-    PeeweeUserDatastore
-=======
-from .datastore import SQLAlchemyUserDatastore, MongoEngineUserDatastore, PeeweeUserDatastore, PonyUserDatastore
->>>>>>> 2fe3614b
+    PeeweeUserDatastore, PonyUserDatastore
 from .decorators import auth_token_required, http_auth_required, \
     login_required, roles_accepted, roles_required, auth_required
 from .forms import ForgotPasswordForm, LoginForm, RegisterForm, \
@@ -34,6 +30,7 @@
     'MongoEngineUserDatastore',
     'PasswordlessLoginForm',
     'PeeweeUserDatastore',
+    'PonyUserDatastore',
     'RegisterForm',
     'ResetPasswordForm',
     'RoleMixin',
