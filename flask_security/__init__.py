--- conflicted
+++ resolved
@@ -10,482 +10,6 @@
     :license: MIT, see LICENSE for more details.
 """
 
-<<<<<<< HEAD
-from functools import wraps
-
-from flask import current_app, Blueprint, flash, redirect, request, \
-     session, url_for
-
-from flask.ext.login import AnonymousUser as AnonymousUserBase, \
-     UserMixin as BaseUserMixin, LoginManager, login_required, login_user, \
-     logout_user, current_user, login_url
-
-from flask.ext.principal import Identity, Principal, RoleNeed, UserNeed, \
-     Permission, AnonymousIdentity, identity_changed, identity_loaded
-
-from flask.ext.wtf import Form, TextField, PasswordField, SubmitField, \
-     HiddenField, Required, BooleanField
-
-from passlib.context import CryptContext
-
-from werkzeug.local import LocalProxy
-
-
-class User(object):
-    """User model"""
-
-
-class Role(object):
-    """Role model"""
-
-URL_PREFIX_KEY = 'SECURITY_URL_PREFIX'
-AUTH_PROVIDER_KEY = 'SECURITY_AUTH_PROVIDER'
-PASSWORD_HASH_KEY = 'SECURITY_PASSWORD_HASH'
-USER_DATASTORE_KEY = 'SECURITY_USER_DATASTORE'
-LOGIN_FORM_KEY = 'SECURITY_LOGIN_FORM'
-AUTH_URL_KEY = 'SECURITY_AUTH_URL'
-LOGOUT_URL_KEY = 'SECURITY_LOGOUT_URL'
-LOGIN_VIEW_KEY = 'SECURITY_LOGIN_VIEW'
-POST_LOGIN_KEY = 'SECURITY_POST_LOGIN'
-POST_LOGOUT_KEY = 'SECURITY_POST_LOGOUT'
-FLASH_MESSAGES_KEY = 'SECURITY_FLASH_MESSAGES'
-
-DEBUG_LOGIN = 'User %s logged in. Redirecting to: %s'
-ERROR_LOGIN = 'Unsuccessful authentication attempt: %s. Redirecting to: %s'
-DEBUG_LOGOUT = 'User logged out, redirecting to: %s'
-FLASH_INACTIVE = 'Inactive user'
-FLASH_PERMISSIONS = 'You do not have permission to view this resource.'
-
-#: Default Flask-Security configuration
-default_config = {
-    URL_PREFIX_KEY:     None,
-    FLASH_MESSAGES_KEY: True,
-    PASSWORD_HASH_KEY:  'plaintext',
-    USER_DATASTORE_KEY: 'user_datastore',
-    AUTH_PROVIDER_KEY:  'flask.ext.security.AuthenticationProvider',
-    LOGIN_FORM_KEY:     'flask.ext.security.LoginForm',
-    AUTH_URL_KEY:       '/auth',
-    LOGOUT_URL_KEY:     '/logout',
-    LOGIN_VIEW_KEY:     '/login',
-    POST_LOGIN_KEY:     '/',
-    POST_LOGOUT_KEY:    '/',
-}
-
-
-class BadCredentialsError(Exception):
-    """Raised when an authentication attempt fails due to an error with the
-    provided credentials.
-    """
-
-
-class AuthenticationError(Exception):
-    """Raised when an authentication attempt fails due to invalid configuration
-    or an unknown reason.
-    """
-
-
-class UserNotFoundError(Exception):
-    """Raised by a user datastore when there is an attempt to find a user by
-    their identifier, often username or email, and the user is not found.
-    """
-
-
-class RoleNotFoundError(Exception):
-    """Raised by a user datastore when there is an attempt to find a role and
-    the role cannot be found.
-    """
-
-
-class UserIdNotFoundError(Exception):
-    """Raised by a user datastore when there is an attempt to find a user by
-    ID and the user is not found.
-    """
-
-
-class UserDatastoreError(Exception):
-    """Raised when a user datastore experiences an unexpected error
-    """
-
-
-class UserCreationError(Exception):
-    """Raised when an error occurs when creating a user
-    """
-
-
-class RoleCreationError(Exception):
-    """Raised when an error occurs when creating a role
-    """
-
-
-#: App logger for convenience
-logger = LocalProxy(lambda: current_app.logger)
-
-#: Authentication provider
-auth_provider = LocalProxy(lambda: current_app.auth_provider)
-
-#: Login manager
-login_manager = LocalProxy(lambda: current_app.login_manager)
-
-#: Password encyption context
-pwd_context = LocalProxy(lambda: current_app.pwd_context)
-
-#: User datastore
-user_datastore = LocalProxy(lambda: getattr(current_app,
-    current_app.config[USER_DATASTORE_KEY]))
-
-
-def roles_required(*args):
-    """View decorator which specifies that a user must have all the specified
-    roles. Example::
-
-        @app.route('/dashboard')
-        @roles_required('admin', 'editor')
-        def dashboard():
-            return 'Dashboard'
-
-    The current user must have both the `admin` role and `editor` role in order
-    to view the page.
-
-    :param args: The required roles.
-    """
-    roles = args
-    perm = Permission(*[RoleNeed(role) for role in roles])
-
-    def wrapper(fn):
-        @wraps(fn)
-        def decorated_view(*args, **kwargs):
-            if not current_user.is_authenticated():
-                return redirect(
-                    login_url(current_app.config[LOGIN_VIEW_KEY], request.url))
-
-            if perm.can():
-                return fn(*args, **kwargs)
-
-            logger.debug('Identity does not provide all of the '
-                         'following roles: %s' % [r for r in roles])
-
-            do_flash(FLASH_PERMISSIONS, 'error')
-            return redirect(request.referrer or '/')
-        return decorated_view
-    return wrapper
-
-
-def roles_accepted(*args):
-    """View decorator which specifies that a user must have at least one of the
-    specified roles. Example::
-
-        @app.route('/create_post')
-        @roles_accepted('editor', 'author')
-        def create_post():
-            return 'Create Post'
-
-    The current user must have either the `editor` role or `author` role in
-    order to view the page.
-
-    :param args: The possible roles.
-    """
-    roles = args
-    perms = [Permission(RoleNeed(role)) for role in roles]
-
-    def wrapper(fn):
-        @wraps(fn)
-        def decorated_view(*args, **kwargs):
-            if not current_user.is_authenticated():
-                return redirect(
-                    login_url(current_app.config[LOGIN_VIEW_KEY], request.url))
-
-            for perm in perms:
-                if perm.can():
-                    return fn(*args, **kwargs)
-
-            logger.debug('Identity does not provide at least one of '
-                         'the following roles: %s' % [r for r in roles])
-
-            do_flash(FLASH_PERMISSIONS, 'error')
-            return redirect(request.referrer or '/')
-        return decorated_view
-    return wrapper
-
-
-class RoleMixin(object):
-    """Mixin for `Role` model definitions"""
-    def __eq__(self, other):
-        return self.name == other or self.name == getattr(other, 'name', None)
-
-    def __ne__(self, other):
-        return self.name != other and self.name != getattr(other, 'name', None)
-
-    def __str__(self):
-        return '<Role name=%s, description=%s>' % (self.name, self.description)
-
-
-class UserMixin(BaseUserMixin):
-    """Mixin for `User` model definitions"""
-
-    def is_active(self):
-        """Returns `True` if the user is active."""
-        return self.active
-
-    def has_role(self, role):
-        """Returns `True` if the user identifies with the specified role.
-
-        :param role: A role name or `Role` instance"""
-        return role in self.roles
-
-    def __str__(self):
-        ctx = (str(self.id), self.username, self.email)
-        return '<User id=%s, username=%s, email=%s>' % ctx
-
-
-class AnonymousUser(AnonymousUserBase):
-    def __init__(self):
-        super(AnonymousUser, self).__init__()
-        self.roles = []  # TODO: Make this immutable?
-
-    def has_role(self, *args):
-        """Returns `False`"""
-        return False
-
-
-class Security(object):
-    """The :class:`Security` class initializes the Flask-Security extension.
-
-    :param app: The application.
-    :param datastore: An instance of a user datastore.
-    """
-    def __init__(self, app=None, datastore=None):
-        self.init_app(app, datastore)
-
-    def init_app(self, app, datastore):
-        """Initializes the Flask-Security extension for the specified
-        application and datastore implentation.
-
-        :param app: The application.
-        :param datastore: An instance of a user datastore.
-        """
-        if app is None or datastore is None:
-            return
-
-        # TODO: change blueprint name
-        blueprint = Blueprint('auth', __name__)
-
-        configured = {}
-
-        for key, value in default_config.items():
-            configured[key] = app.config.get(key, value)
-
-        app.config.update(configured)
-        config = app.config
-
-        # setup the login manager extension
-        login_manager = LoginManager()
-        login_manager.anonymous_user = AnonymousUser
-        login_manager.login_view = config[LOGIN_VIEW_KEY]
-        login_manager.setup_app(app)
-        app.login_manager = login_manager
-
-        Provider = get_class_from_config(AUTH_PROVIDER_KEY, config)
-        Form = get_class_from_config(LOGIN_FORM_KEY, config)
-        pw_hash = config[PASSWORD_HASH_KEY]
-
-        app.pwd_context = CryptContext(schemes=[pw_hash], default=pw_hash)
-        app.auth_provider = Provider(Form)
-        app.principal = Principal(app)
-
-        from flask.ext import security as s
-        s.User, s.Role = datastore.get_models()
-
-        setattr(app, config[USER_DATASTORE_KEY], datastore)
-
-        @identity_loaded.connect_via(app)
-        def on_identity_loaded(sender, identity):
-            if hasattr(current_user, 'id'):
-                identity.provides.add(UserNeed(current_user.id))
-
-            for role in current_user.roles:
-                identity.provides.add(RoleNeed(role.name))
-
-            identity.user = current_user
-
-        @login_manager.user_loader
-        def load_user(user_id):
-            try:
-                return datastore.with_id(user_id)
-            except Exception, e:
-                logger.error('Error getting user: %s' % e)
-                return None
-
-        auth_url = config[AUTH_URL_KEY]
-
-        @blueprint.route(auth_url, methods=['POST'], endpoint='authenticate')
-        def authenticate():
-            try:
-                form = Form()
-                user = auth_provider.authenticate(form)
-
-                if login_user(user, remember=form.remember.data):
-                    redirect_url = get_post_login_redirect()
-                    identity_changed.send(app, identity=Identity(user.id))
-                    logger.debug(DEBUG_LOGIN % (user, redirect_url))
-                    return redirect(redirect_url)
-
-                raise BadCredentialsError(FLASH_INACTIVE)
-
-            except BadCredentialsError, e:
-                message = '%s' % e
-                do_flash(message, 'error')
-                redirect_url = request.referrer or login_manager.login_view
-                logger.error(ERROR_LOGIN % (message, redirect_url))
-                return redirect(redirect_url)
-
-        @blueprint.route(config[LOGOUT_URL_KEY], endpoint='logout')
-        @login_required
-        def logout():
-            for value in ('identity.name', 'identity.auth_type'):
-                session.pop(value, None)
-
-            identity_changed.send(app, identity=AnonymousIdentity())
-            logout_user()
-
-            redirect_url = find_redirect(POST_LOGOUT_KEY)
-            logger.debug(DEBUG_LOGOUT % redirect_url)
-            return redirect(redirect_url)
-
-        app.register_blueprint(blueprint, url_prefix=config[URL_PREFIX_KEY])
-
-
-class LoginForm(Form):
-    """The default login form"""
-
-    username = TextField("Username or Email",
-        validators=[Required(message="Username not provided")])
-    password = PasswordField("Password",
-        validators=[Required(message="Password not provided")])
-    remember = BooleanField("Remember Me")
-    next = HiddenField()
-    submit = SubmitField("Login")
-
-    def __init__(self, *args, **kwargs):
-        super(LoginForm, self).__init__(*args, **kwargs)
-        self.next.data = request.args.get('next', None)
-
-
-class AuthenticationProvider(object):
-    """The default authentication provider implementation.
-
-    :param login_form_class: The login form class to use when authenticating a
-                             user
-    """
-
-    def __init__(self, login_form_class=None):
-        self.login_form_class = login_form_class or LoginForm
-
-    def login_form(self, formdata=None):
-        """Returns an instance of the login form with the provided form.
-
-        :param formdata: The incoming form data"""
-        return self.login_form_class(formdata)
-
-    def authenticate(self, form):
-        """Processes an authentication request and returns a user instance if
-        authentication is successful.
-
-        :param form: An instance of a populated login form
-        """
-        if not form.validate():
-            if form.username.errors:
-                raise BadCredentialsError(form.username.errors[0])
-            if form.password.errors:
-                raise BadCredentialsError(form.password.errors[0])
-
-        return self.do_authenticate(form.username.data, form.password.data)
-
-    def do_authenticate(self, user_identifier, password):
-        """Returns the authenticated user if authentication is successfull. If
-        authentication fails an appropriate error is raised
-
-        :param user_identifier: The user's identifier, either an email address
-                                or username
-        :param password: The user's unencrypted password
-        """
-        try:
-            user = user_datastore.find_user(user_identifier)
-        except AttributeError, e:
-            self.auth_error("Could not find user service: %s" % e)
-        except UserNotFoundError, e:
-            raise BadCredentialsError("Specified user does not exist")
-        except AttributeError, e:
-            self.auth_error('Invalid user service: %s' % e)
-        except Exception, e:
-            self.auth_error('Unexpected authentication error: %s' % e)
-
-        # compare passwords
-        if pwd_context.verify(password, user.password):
-            return user
-
-        # bad match
-        raise BadCredentialsError("Password does not match")
-
-    def auth_error(self, msg):
-        """Sends an error log message and raises an authentication error.
-
-        :param msg: An authentication error message"""
-        logger.error(msg)
-        raise AuthenticationError(msg)
-
-
-def do_flash(message, category):
-    if current_app.config[FLASH_MESSAGES_KEY]:
-        flash(message, category)
-
-
-def get_class_by_name(clazz):
-    """Get a reference to a class by its string representation."""
-    parts = clazz.split('.')
-    module = ".".join(parts[:-1])
-    m = __import__(module)
-    for comp in parts[1:]:
-        m = getattr(m, comp)
-    return m
-
-
-def get_class_from_config(key, config):
-    """Get a reference to a class by its configuration key name."""
-    try:
-        return get_class_by_name(config[key])
-    except Exception, e:
-        raise AttributeError(
-            "Could not get class '%s' for Auth setting '%s' >> %s" %
-            (config[key], key, e))
-
-
-def get_url(endpoint_or_url):
-    """Returns a URL if a valid endpoint is found. Otherwise, returns the
-    provided value."""
-    try:
-        return url_for(endpoint_or_url)
-    except:
-        return endpoint_or_url
-
-
-def get_post_login_redirect():
-    """Returns the URL to redirect to after a user logs in successfully"""
-    return (get_url(request.args.get('next')) or
-            get_url(request.form.get('next')) or
-            find_redirect(POST_LOGIN_KEY))
-
-
-def find_redirect(key):
-    """Returns the URL to redirect to after a user logs in successfully"""
-    result = (get_url(session.pop(key.lower(), None)) or
-              get_url(current_app.config[key.upper()] or None) or '/')
-
-    try:
-        del session[key.lower()]
-    except:
-        pass
-    return result
-=======
 __version__ = '1.3.0-dev'
 
 from .core import Security, RoleMixin, UserMixin, AnonymousUser, current_user
@@ -496,5 +20,4 @@
      ResetPasswordForm, PasswordlessLoginForm, ConfirmRegisterForm
 from .signals import confirm_instructions_sent, password_reset, \
      reset_password_instructions_sent, user_confirmed, user_registered
-from .utils import login_user, logout_user, url_for_security
->>>>>>> aad042d7
+from .utils import login_user, logout_user, url_for_security