Flask-Security is written and maintained by Matt Wright and
various contributors:

Development Lead
````````````````

- Matt Wright <matt+github@nobien.net>

Patches and Suggestions
```````````````````````

Alexander Sukharev
Alexey Poryadin
Andrew J. Camenga
Anthony Plunkett
Artem Andreev
Catherine Wise
Chris Haines
Christophe Simonis
David Ignacio
Eric Butler
Eskil Heyn Olsen
Iuri de Silvio
Jay Goel
Jiri Kuncar
Joe Esposito
Joe Hand
Josh Purvis
Kostyantyn Leschenko
Luca Invernizzi
Manuel Ebert
Martin Maillard
Paweł Krześniak
Robert Clark
Rodrigue Cloutier
Rotem Yaari
Srijan Choudhary
Tristan Escalada
Vadim Kotov
Walt Askew
<<<<<<< HEAD
John Paraskevopoulos
=======
Gal Stainfeld
>>>>>>> bacbaf18
<|MERGE_RESOLUTION|>--- conflicted
+++ resolved
@@ -38,8 +38,6 @@
 Tristan Escalada
 Vadim Kotov
 Walt Askew
-<<<<<<< HEAD
-John Paraskevopoulos
-=======
 Gal Stainfeld
->>>>>>> bacbaf18
+Ivan Piskunov
+John Paraskevopoulos