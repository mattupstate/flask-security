# -*- coding: utf-8 -*-
#
# Flask-Security documentation build configuration file, created by
# sphinx-quickstart on Mon Mar 12 15:35:21 2012.
#
# This file is execfile()d with the current directory set to its containing dir.
#
# Note that not all possible configuration values are present in this
# autogenerated file.
#
# All configuration values have a default; values that are commented out
# serve to show the default.

import sys, os

# If extensions (or modules to document with autodoc) are in another directory,
# add these directories to sys.path here. If the directory is relative to the
# documentation root, use os.path.abspath to make it absolute, like shown here.
sys.path.insert(0, os.path.abspath('..'))
sys.path.append(os.path.abspath('_themes'))

# -- General configuration -----------------------------------------------------

# If your documentation needs a minimal Sphinx version, state it here.
#needs_sphinx = '1.0'

# Add any Sphinx extension module names here, as strings. They can be extensions
# coming with Sphinx (named 'sphinx.ext.*') or your custom ones.
extensions = ['sphinx.ext.autodoc', 'sphinx.ext.intersphinx']

# Add any paths that contain templates here, relative to this directory.
templates_path = ['_templates']

# The suffix of source filenames.
source_suffix = '.rst'

# The encoding of source files.
#source_encoding = 'utf-8-sig'

# The master toctree document.
master_doc = 'index'

# General information about the project.
project = u'Flask-Security'
copyright = u'2012, Matt Wright'

# The version info for the project you're documenting, acts as replacement for
# |version| and |release|, also used in various other places throughout the
# built documents.
#
# The short X.Y version.
<<<<<<< HEAD
version = '1.2.3'
=======
version = '1.3.0-dev'
>>>>>>> aad042d7
# The full version, including alpha/beta/rc tags.
release = version

# The language for content autogenerated by Sphinx. Refer to documentation
# for a list of supported languages.
#language = None

# There are two options for replacing |today|: either, you set today to some
# non-false value, then it is used:
#today = ''
# Else, today_fmt is used as the format for a strftime call.
#today_fmt = '%B %d, %Y'

# List of patterns, relative to source directory, that match files and
# directories to ignore when looking for source files.
exclude_patterns = ['_build']

# The reST default role (used for this markup: `text`) to use for all documents.
#default_role = None

# If true, '()' will be appended to :func: etc. cross-reference text.
#add_function_parentheses = True

# If true, the current module name will be prepended to all description
# unit titles (such as .. function::).
#add_module_names = True

# If true, sectionauthor and moduleauthor directives will be shown in the
# output. They are ignored by default.
#show_authors = False

# The name of the Pygments (syntax highlighting) style to use.
pygments_style = 'sphinx'

# A list of ignored prefixes for module index sorting.
#modindex_common_prefix = []


# -- Options for HTML output ---------------------------------------------------

# The theme to use for HTML and HTML Help pages.  Major themes that come with
# Sphinx are currently 'default' and 'sphinxdoc'.
html_theme = 'flask'

# Theme options are theme-specific and customize the look and feel of a theme
# further.  For a list of options available for each theme, see the
# documentation.
html_theme_options = {
<<<<<<< HEAD
    'github_fork': 'mattupstate/flask-security',
    'index_logo': False
=======
    #'github_fork': 'mattupstate/flask-security',
    #'index_logo': False
    'touch_icon':   'touch-icon.png',
    'index_logo':   'logo-full.png'
>>>>>>> aad042d7
}

# Add any paths that contain custom themes here, relative to this directory.
html_theme_path = ['_themes']

# The name for this set of Sphinx documents.  If None, it defaults to
# "<project> v<release> documentation".
#html_title = None

# A shorter title for the navigation bar.  Default is the same as html_title.
#html_short_title = None

# The name of an image file (relative to this directory) to place at the top
# of the sidebar.
#html_logo = None

# The name of an image file (within the static path) to use as favicon of the
# docs.  This file should be a Windows icon file (.ico) being 16x16 or 32x32
# pixels large.
#html_favicon = None

# Add any paths that contain custom static files (such as style sheets) here,
# relative to this directory. They are copied after the builtin static files,
# so a file named "default.css" will overwrite the builtin "default.css".
html_static_path = ['_static']

# If not '', a 'Last updated on:' timestamp is inserted at every page bottom,
# using the given strftime format.
#html_last_updated_fmt = '%b %d, %Y'

# If true, SmartyPants will be used to convert quotes and dashes to
# typographically correct entities.
#html_use_smartypants = True

# Custom sidebar templates, maps document names to template names.
html_sidebars = {
    'index':    ['sidebarintro.html', 'sourcelink.html', 'searchbox.html'],
    '**':       ['sidebarlogo.html', 'localtoc.html', 'relations.html',
                 'sourcelink.html', 'searchbox.html']
}

# Additional templates that should be rendered to pages, maps page names to
# template names.
#html_additional_pages = {}

# If false, no module index is generated.
#html_domain_indices = True

# If false, no index is generated.
#html_use_index = True

# If true, the index is split into individual pages for each letter.
#html_split_index = False

# If true, links to the reST sources are added to the pages.
#html_show_sourcelink = True

# If true, "Created using Sphinx" is shown in the HTML footer. Default is True.
#html_show_sphinx = True

# If true, "(C) Copyright ..." is shown in the HTML footer. Default is True.
#html_show_copyright = True

# If true, an OpenSearch description file will be output, and all pages will
# contain a <link> tag referring to it.  The value of this option must be the
# base URL from which the finished HTML is served.
#html_use_opensearch = ''

# This is the file name suffix for HTML files (e.g. ".xhtml").
#html_file_suffix = None

# Output file base name for HTML help builder.
htmlhelp_basename = 'Flask-Securitydoc'


# -- Options for LaTeX output --------------------------------------------------

latex_elements = {
# The paper size ('letterpaper' or 'a4paper').
#'papersize': 'letterpaper',

# The font size ('10pt', '11pt' or '12pt').
#'pointsize': '10pt',

# Additional stuff for the LaTeX preamble.
#'preamble': '',
}

# Grouping the document tree into LaTeX files. List of tuples
# (source start file, target name, title, author, documentclass [howto/manual]).
latex_documents = [
  ('index', 'Flask-Security.tex', u'Flask-Security Documentation',
   u'Matt Wright', 'manual'),
]

# The name of an image file (relative to this directory) to place at the top of
# the title page.
#latex_logo = None

# For "manual" documents, if this is true, then toplevel headings are parts,
# not chapters.
#latex_use_parts = False

# If true, show page references after internal links.
#latex_show_pagerefs = False

# If true, show URL addresses after external links.
#latex_show_urls = False

# Documents to append as an appendix to all manuals.
#latex_appendices = []

# If false, no module index is generated.
#latex_domain_indices = True


# -- Options for manual page output --------------------------------------------

# One entry per manual page. List of tuples
# (source start file, name, description, authors, manual section).
man_pages = [
    ('index', 'flask-security', u'Flask-Security Documentation',
     [u'Matt Wright'], 1)
]

# If true, show URL addresses after external links.
#man_show_urls = False


# -- Options for Texinfo output ------------------------------------------------

# Grouping the document tree into Texinfo files. List of tuples
# (source start file, target name, title, author,
#  dir menu entry, description, category)
texinfo_documents = [
  ('index', 'Flask-Security', u'Flask-Security Documentation',
   u'Matt Wright', 'Flask-Security', 'One line description of project.',
   'Miscellaneous'),
]

# Documents to append as an appendix to all manuals.
#texinfo_appendices = []

# If false, no module index is generated.
#texinfo_domain_indices = True

# How to display URL addresses: 'footnote', 'no', or 'inline'.
#texinfo_show_urls = 'footnote'


# -- Options for Epub output ---------------------------------------------------

# Bibliographic Dublin Core info.
epub_title = u'Flask-Security'
epub_author = u'Matt Wright'
epub_publisher = u'Matt Wright'
epub_copyright = u'2012, Matt Wright'

# The language of the text. It defaults to the language option
# or en if the language is not set.
#epub_language = ''

# The scheme of the identifier. Typical schemes are ISBN or URL.
#epub_scheme = ''

# The unique identifier of the text. This can be a ISBN number
# or the project homepage.
#epub_identifier = ''

# A unique identification for the text.
#epub_uid = ''

# A tuple containing the cover image and cover page html template filenames.
#epub_cover = ()

# HTML files that should be inserted before the pages created by sphinx.
# The format is a list of tuples containing the path and title.
#epub_pre_files = []

# HTML files shat should be inserted after the pages created by sphinx.
# The format is a list of tuples containing the path and title.
#epub_post_files = []

# A list of files that should not be packed into the epub file.
#epub_exclude_files = []

# The depth of the table of contents in toc.ncx.
#epub_tocdepth = 3

# Allow duplicate toc entries.
#epub_tocdup = True


# Example configuration for intersphinx: refer to the Python standard library.
intersphinx_mapping = {'http://docs.python.org/': None}

pygments_style = 'flask_theme_support.FlaskyStyle'

# fall back if theme is not there
try:
    __import__('flask_theme_support')
except ImportError, e:
    print '-' * 74
    print 'Warning: Flask themes unavailable.  Building with default theme'
    print 'If you want the Flask themes, run this command and build again:'
    print
    print '  git submodule update --init'
    print '-' * 74

    pygments_style = 'tango'
    html_theme = 'default'
    html_theme_options = {}<|MERGE_RESOLUTION|>--- conflicted
+++ resolved
@@ -49,11 +49,7 @@
 # built documents.
 #
 # The short X.Y version.
-<<<<<<< HEAD
-version = '1.2.3'
-=======
 version = '1.3.0-dev'
->>>>>>> aad042d7
 # The full version, including alpha/beta/rc tags.
 release = version
 
@@ -102,15 +98,10 @@
 # further.  For a list of options available for each theme, see the
 # documentation.
 html_theme_options = {
-<<<<<<< HEAD
-    'github_fork': 'mattupstate/flask-security',
-    'index_logo': False
-=======
     #'github_fork': 'mattupstate/flask-security',
     #'index_logo': False
     'touch_icon':   'touch-icon.png',
     'index_logo':   'logo-full.png'
->>>>>>> aad042d7
 }
 
 # Add any paths that contain custom themes here, relative to this directory.
